/*
 * This file is part of Cleanflight and Betaflight.
 *
 * Cleanflight and Betaflight are free software. You can redistribute
 * this software and/or modify this software under the terms of the
 * GNU General Public License as published by the Free Software
 * Foundation, either version 3 of the License, or (at your option)
 * any later version.
 *
 * Cleanflight and Betaflight are distributed in the hope that they
 * will be useful, but WITHOUT ANY WARRANTY; without even the implied
 * warranty of MERCHANTABILITY or FITNESS FOR A PARTICULAR PURPOSE.
 * See the GNU General Public License for more details.
 *
 * You should have received a copy of the GNU General Public License
 * along with this software.
 *
 * If not, see <http://www.gnu.org/licenses/>.
 */

#pragma once

#include "common/time.h"
#include "common/unit.h"

#include "drivers/display.h"

#include "pg/pg.h"

#include "sensors/esc_sensor.h"

#define OSD_NUM_TIMER_TYPES 4
extern const char * const osdTimerSourceNames[OSD_NUM_TIMER_TYPES];

#define OSD_ELEMENT_BUFFER_LENGTH 32

#define OSD_PROFILE_NAME_LENGTH 16

#ifdef USE_OSD_PROFILES
#define OSD_PROFILE_COUNT 3
#else
#define OSD_PROFILE_COUNT 1
#endif

#define OSD_RCCHANNELS_COUNT 4

#define OSD_CAMERA_FRAME_MIN_WIDTH  2
#define OSD_CAMERA_FRAME_MAX_WIDTH  30    // Characters per row supportes by MAX7456
#define OSD_CAMERA_FRAME_MIN_HEIGHT 2
#define OSD_CAMERA_FRAME_MAX_HEIGHT 16    // Rows supported by MAX7456 (PAL)

#define OSD_FRAMERATE_MIN_HZ 1
#define OSD_FRAMERATE_MAX_HZ 60
#define OSD_FRAMERATE_DEFAULT_HZ 12

#define OSD_PROFILE_BITS_POS 11
#define OSD_PROFILE_MASK    (((1 << OSD_PROFILE_COUNT) - 1) << OSD_PROFILE_BITS_POS)
#define OSD_POS_MAX   0x3FF
#define OSD_POSCFG_MAX UINT16_MAX  // element positions now use all 16 bits
#define OSD_PROFILE_FLAG(x)  (1 << ((x) - 1 + OSD_PROFILE_BITS_POS))
#define OSD_PROFILE_1_FLAG  OSD_PROFILE_FLAG(1)


#ifdef USE_OSD_PROFILES
#define VISIBLE(x) osdElementVisible(x)
#define VISIBLE_IN_OSD_PROFILE(item, profile)    ((item) & ((OSD_PROFILE_1_FLAG) << ((profile)-1)))
#else
#define VISIBLE(x) ((x) & OSD_PROFILE_MASK)
#define VISIBLE_IN_OSD_PROFILE(item, profile) VISIBLE(item)
#endif


// Character coordinate
#define OSD_POSITION_BITS 5 // 5 bits gives a range 0-31
#define OSD_POSITION_XY_MASK ((1 << OSD_POSITION_BITS) - 1)
#define OSD_TYPE_MASK 0xC000   // bits 14-15
#define OSD_POS(x,y)  ((x & OSD_POSITION_XY_MASK) | ((y & OSD_POSITION_XY_MASK) << OSD_POSITION_BITS))
#define OSD_X(x)      (x & OSD_POSITION_XY_MASK)
#define OSD_Y(x)      ((x >> OSD_POSITION_BITS) & OSD_POSITION_XY_MASK)
#define OSD_TYPE(x)   ((x & OSD_TYPE_MASK) >> 14)

// Timer configuration
// Stored as 15[alarm:8][precision:4][source:4]0
#define OSD_TIMER(src, prec, alarm) ((src & 0x0F) | ((prec & 0x0F) << 4) | ((alarm & 0xFF ) << 8))
#define OSD_TIMER_SRC(timer)        (timer & 0x0F)
#define OSD_TIMER_PRECISION(timer)  ((timer >> 4) & 0x0F)
#define OSD_TIMER_ALARM(timer)      ((timer >> 8) & 0xFF)

#ifdef USE_MAX7456
#define OSD_DRAW_FREQ_DENOM 5
#else
// MWOSD @ 115200 baud
#define OSD_DRAW_FREQ_DENOM 10
#endif

// NB: to ensure backwards compatibility, new enum values must be appended at the end but before the OSD_XXXX_COUNT entry.

// *** IMPORTANT ***
// See the information at the top of osd/osd_elements.c for instructions
// on how to add OSD elements.
typedef enum {
    OSD_RSSI_VALUE,
    OSD_MAIN_BATT_VOLTAGE,
    OSD_CROSSHAIRS,
    OSD_ARTIFICIAL_HORIZON,
    OSD_HORIZON_SIDEBARS,
    OSD_ITEM_TIMER_1,
    OSD_ITEM_TIMER_2,
    OSD_FLYMODE,
    OSD_CRAFT_NAME,
    OSD_THROTTLE_POS,
    OSD_VTX_CHANNEL,
    OSD_CURRENT_DRAW,
    OSD_MAH_DRAWN,
    OSD_GPS_SPEED,
    OSD_GPS_SATS,
    OSD_ALTITUDE,
    OSD_ROLL_PIDS,
    OSD_PITCH_PIDS,
    OSD_YAW_PIDS,
    OSD_POWER,
    OSD_PIDRATE_PROFILE,
    OSD_WARNINGS,
    OSD_AVG_CELL_VOLTAGE,
    OSD_GPS_LON,
    OSD_GPS_LAT,
    OSD_DEBUG,
    OSD_PITCH_ANGLE,
    OSD_ROLL_ANGLE,
    OSD_MAIN_BATT_USAGE,
    OSD_DISARMED,
    OSD_HOME_DIR,
    OSD_HOME_DIST,
    OSD_NUMERICAL_HEADING,
    OSD_NUMERICAL_VARIO,
    OSD_COMPASS_BAR,
    OSD_ESC_TMP,
    OSD_ESC_RPM,
    OSD_REMAINING_TIME_ESTIMATE,
    OSD_RTC_DATETIME,
    OSD_ADJUSTMENT_RANGE,
    OSD_CORE_TEMPERATURE,
    OSD_ANTI_GRAVITY,
    OSD_G_FORCE,
    OSD_MOTOR_DIAG,
    OSD_LOG_STATUS,
    OSD_FLIP_ARROW,
    OSD_LINK_QUALITY,
    OSD_FLIGHT_DIST,
    OSD_STICK_OVERLAY_LEFT,
    OSD_STICK_OVERLAY_RIGHT,
    OSD_DISPLAY_NAME,
    OSD_ESC_RPM_FREQ,
    OSD_RATE_PROFILE_NAME,
    OSD_PID_PROFILE_NAME,
    OSD_PROFILE_NAME,
    OSD_RSSI_DBM_VALUE,
    OSD_RC_CHANNELS,
    OSD_CAMERA_FRAME,
    OSD_EFFICIENCY,
    OSD_TOTAL_FLIGHTS,
    OSD_UP_DOWN_REFERENCE,
    OSD_TX_UPLINK_POWER,
<<<<<<< HEAD
    OSD_AUX_VALUE,
=======
    OSD_WATT_HOURS_DRAWN,
>>>>>>> ce0a3112
    OSD_ITEM_COUNT // MUST BE LAST
} osd_items_e;

// *** IMPORTANT ***
// Whenever new elements are added to 'osd_items_e', make sure to increment
// the parameter group version for 'osdConfig' in 'osd.c'

// *** IMPORTANT ***
// DO NOT REORDER THE STATS ENUMERATION. The order here cooresponds to the enabled flag bit position
// storage and changing the order will corrupt user settings. Any new stats MUST be added to the end
// just before the OSD_STAT_COUNT entry. YOU MUST ALSO add the new stat to the
// osdStatsDisplayOrder array in osd.c.
//
// IF YOU WANT TO REORDER THE STATS DISPLAY, then adjust the ordering of the osdStatsDisplayOrder array
typedef enum {
    OSD_STAT_RTC_DATE_TIME,
    OSD_STAT_TIMER_1,
    OSD_STAT_TIMER_2,
    OSD_STAT_MAX_SPEED,
    OSD_STAT_MAX_DISTANCE,
    OSD_STAT_MIN_BATTERY,
    OSD_STAT_END_BATTERY,
    OSD_STAT_BATTERY,
    OSD_STAT_MIN_RSSI,
    OSD_STAT_MAX_CURRENT,
    OSD_STAT_USED_MAH,
    OSD_STAT_MAX_ALTITUDE,
    OSD_STAT_BLACKBOX,
    OSD_STAT_BLACKBOX_NUMBER,
    OSD_STAT_MAX_G_FORCE,
    OSD_STAT_MAX_ESC_TEMP,
    OSD_STAT_MAX_ESC_RPM,
    OSD_STAT_MIN_LINK_QUALITY,
    OSD_STAT_FLIGHT_DISTANCE,
    OSD_STAT_MAX_FFT,
    OSD_STAT_TOTAL_FLIGHTS,
    OSD_STAT_TOTAL_TIME,
    OSD_STAT_TOTAL_DIST,
    OSD_STAT_MIN_RSSI_DBM,
    OSD_STAT_WATT_HOURS_DRAWN,
    OSD_STAT_COUNT // MUST BE LAST
} osd_stats_e;

// Make sure the number of stats do not exceed the available 32bit storage
STATIC_ASSERT(OSD_STAT_COUNT <= 32, osdstats_overflow);

typedef enum {
    OSD_TIMER_1,
    OSD_TIMER_2,
    OSD_TIMER_COUNT
} osd_timer_e;

typedef enum {
    OSD_TIMER_SRC_ON,
    OSD_TIMER_SRC_TOTAL_ARMED,
    OSD_TIMER_SRC_LAST_ARMED,
    OSD_TIMER_SRC_ON_OR_ARMED,
    OSD_TIMER_SRC_COUNT
} osd_timer_source_e;

typedef enum {
    OSD_TIMER_PREC_SECOND,
    OSD_TIMER_PREC_HUNDREDTHS,
    OSD_TIMER_PREC_TENTHS,
    OSD_TIMER_PREC_COUNT
} osd_timer_precision_e;

typedef enum {
    OSD_WARNING_ARMING_DISABLE,
    OSD_WARNING_BATTERY_NOT_FULL,
    OSD_WARNING_BATTERY_WARNING,
    OSD_WARNING_BATTERY_CRITICAL,
    OSD_WARNING_VISUAL_BEEPER,
    OSD_WARNING_CRASH_FLIP,
    OSD_WARNING_ESC_FAIL,
    OSD_WARNING_CORE_TEMPERATURE,
    OSD_WARNING_RC_SMOOTHING,
    OSD_WARNING_FAIL_SAFE,
    OSD_WARNING_LAUNCH_CONTROL,
    OSD_WARNING_GPS_RESCUE_UNAVAILABLE,
    OSD_WARNING_GPS_RESCUE_DISABLED,
    OSD_WARNING_RSSI,
    OSD_WARNING_LINK_QUALITY,
    OSD_WARNING_RSSI_DBM,
    OSD_WARNING_OVER_CAP,
    OSD_WARNING_COUNT // MUST BE LAST
} osdWarningsFlags_e;

typedef enum {
    OSD_DISPLAYPORT_DEVICE_NONE = 0,
    OSD_DISPLAYPORT_DEVICE_AUTO,
    OSD_DISPLAYPORT_DEVICE_MAX7456,
    OSD_DISPLAYPORT_DEVICE_MSP,
    OSD_DISPLAYPORT_DEVICE_FRSKYOSD,
} osdDisplayPortDevice_e;

// Make sure the number of warnings do not exceed the available 32bit storage
STATIC_ASSERT(OSD_WARNING_COUNT <= 32, osdwarnings_overflow);

#define ESC_RPM_ALARM_OFF         -1
#define ESC_TEMP_ALARM_OFF         0
#define ESC_CURRENT_ALARM_OFF     -1

#define OSD_GPS_RESCUE_DISABLED_WARNING_DURATION_US 3000000 // 3 seconds

extern const uint16_t osdTimerDefault[OSD_TIMER_COUNT];
extern const osd_stats_e osdStatsDisplayOrder[OSD_STAT_COUNT];

typedef struct osdConfig_s {
    // Alarms
    uint16_t cap_alarm;
    uint16_t alt_alarm;
    uint8_t rssi_alarm;

    uint8_t units;

    uint16_t timers[OSD_TIMER_COUNT];
    uint32_t enabledWarnings;

    uint8_t ahMaxPitch;
    uint8_t ahMaxRoll;
    uint32_t enabled_stats;
    uint8_t esc_temp_alarm;
    int16_t esc_rpm_alarm;
    int16_t esc_current_alarm;
    uint8_t core_temp_alarm;
    uint8_t ahInvert;                         // invert the artificial horizon
    uint8_t osdProfileIndex;
    uint8_t overlay_radio_mode;
    char profile[OSD_PROFILE_COUNT][OSD_PROFILE_NAME_LENGTH + 1];
    uint16_t link_quality_alarm;
    int16_t rssi_dbm_alarm;
    uint8_t gps_sats_show_hdop;
    int8_t rcChannels[OSD_RCCHANNELS_COUNT];  // RC channel values to display, -1 if none
    uint8_t displayPortDevice;                // osdDisplayPortDevice_e
    uint16_t distance_alarm;
    uint8_t logo_on_arming;                   // show the logo on arming
    uint8_t logo_on_arming_duration;          // display duration in 0.1s units
    uint8_t camera_frame_width;               // The width of the box for the camera frame element
    uint8_t camera_frame_height;              // The height of the box for the camera frame element
    uint16_t framerate_hz;
    uint8_t cms_background_type;              // For supporting devices, determines whether the CMS background is transparent or opaque
    uint8_t stat_show_cell_value;
<<<<<<< HEAD
    uint8_t aux_channel;
    uint16_t aux_scale;
    uint8_t aux_symbol;
=======
    #ifdef USE_CRAFTNAME_MSGS
    uint8_t osd_craftname_msgs;               // Insert LQ/RSSI-dBm and warnings into CraftName
    #endif //USE_CRAFTNAME_MSGS
>>>>>>> ce0a3112
} osdConfig_t;

PG_DECLARE(osdConfig_t, osdConfig);

typedef struct osdElementConfig_s {
    uint16_t item_pos[OSD_ITEM_COUNT];
} osdElementConfig_t;

PG_DECLARE(osdElementConfig_t, osdElementConfig);

typedef struct statistic_s {
    timeUs_t armed_time;
    int16_t max_speed;
    int16_t min_voltage; // /100
    uint16_t end_voltage;
    int16_t max_current; // /10
    uint8_t min_rssi;
    int32_t max_altitude;
    int16_t max_distance;
    float max_g_force;
    int16_t max_esc_temp_ix;
    int16_t max_esc_temp;
    int32_t max_esc_rpm;
    uint16_t min_link_quality;
    int16_t min_rssi_dbm;
} statistic_t;

extern timeUs_t resumeRefreshAt;
extern timeUs_t osdFlyTime;
#if defined(USE_ACC)
extern float osdGForce;
#endif
#ifdef USE_ESC_SENSOR
extern escSensorData_t *osdEscDataCombined;
#endif
extern uint16_t osdAuxValue;

void osdInit(displayPort_t *osdDisplayPort, osdDisplayPortDevice_e displayPortDevice);
bool osdUpdateCheck(timeUs_t currentTimeUs, timeDelta_t currentDeltaTimeUs);
void osdUpdate(timeUs_t currentTimeUs);

void osdStatSetState(uint8_t statIndex, bool enabled);
bool osdStatGetState(uint8_t statIndex);
void osdSuppressStats(bool flag);
void osdAnalyzeActiveElements(void);
void changeOsdProfileIndex(uint8_t profileIndex);
uint8_t getCurrentOsdProfileIndex(void);
displayPort_t *osdGetDisplayPort(osdDisplayPortDevice_e *displayPortDevice);

void osdWarnSetState(uint8_t warningIndex, bool enabled);
bool osdWarnGetState(uint8_t warningIndex);
bool osdElementVisible(uint16_t value);
bool osdGetVisualBeeperState(void);
void osdSetVisualBeeperState(bool state);
statistic_t *osdGetStats(void);
bool osdNeedsAccelerometer(void);
int osdPrintFloat(char *buffer, char leadingSymbol, float value, char *formatString, unsigned decimalPlaces, bool round, char trailingSymbol);<|MERGE_RESOLUTION|>--- conflicted
+++ resolved
@@ -161,11 +161,8 @@
     OSD_TOTAL_FLIGHTS,
     OSD_UP_DOWN_REFERENCE,
     OSD_TX_UPLINK_POWER,
-<<<<<<< HEAD
+    OSD_WATT_HOURS_DRAWN,
     OSD_AUX_VALUE,
-=======
-    OSD_WATT_HOURS_DRAWN,
->>>>>>> ce0a3112
     OSD_ITEM_COUNT // MUST BE LAST
 } osd_items_e;
 
@@ -309,15 +306,12 @@
     uint16_t framerate_hz;
     uint8_t cms_background_type;              // For supporting devices, determines whether the CMS background is transparent or opaque
     uint8_t stat_show_cell_value;
-<<<<<<< HEAD
+    #ifdef USE_CRAFTNAME_MSGS
+    uint8_t osd_craftname_msgs;               // Insert LQ/RSSI-dBm and warnings into CraftName
+    #endif //USE_CRAFTNAME_MSGS
     uint8_t aux_channel;
     uint16_t aux_scale;
     uint8_t aux_symbol;
-=======
-    #ifdef USE_CRAFTNAME_MSGS
-    uint8_t osd_craftname_msgs;               // Insert LQ/RSSI-dBm and warnings into CraftName
-    #endif //USE_CRAFTNAME_MSGS
->>>>>>> ce0a3112
 } osdConfig_t;
 
 PG_DECLARE(osdConfig_t, osdConfig);
