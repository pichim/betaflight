/*
 * This file is part of Cleanflight.
 *
 * Cleanflight is free software: you can redistribute it and/or modify
 * it under the terms of the GNU General Public License as published by
 * the Free Software Foundation, either version 3 of the License, or
 * (at your option) any later version.
 *
 * Cleanflight is distributed in the hope that it will be useful,
 * but WITHOUT ANY WARRANTY; without even the implied warranty of
 * MERCHANTABILITY or FITNESS FOR A PARTICULAR PURPOSE.  See the
 * GNU General Public License for more details.
 *
 * You should have received a copy of the GNU General Public License
 * along with Cleanflight.  If not, see <http://www.gnu.org/licenses/>.
 */

/*
 Created by Marcin Baliniak
 some functions based on MinimOSD

 OSD-CMS separation by jflyper
 */

#include <stdbool.h>
#include <stdint.h>
#include <string.h>
#include <ctype.h>

#include "platform.h"

#include "build/version.h"

#ifdef OSD

#include "common/utils.h"

#include "drivers/display.h"
#include "drivers/system.h"

<<<<<<< HEAD
#include "io/cms.h"
#include "io/cms_types.h"

=======
#include "cms/cms.h"
#include "cms/cms_types.h"
#include "cms/cms_menu_osd.h"

#include "io/displayport_max7456.h"
>>>>>>> 071b14f9
#include "io/flashfs.h"
#include "io/osd.h"

#include "fc/config.h"
#include "fc/rc_controls.h"
#include "fc/runtime_config.h"

<<<<<<< HEAD
//#include "flight/pid.h"

=======
>>>>>>> 071b14f9
#include "config/config_profile.h"
#include "config/config_master.h"
#include "config/feature.h"

#ifdef USE_HARDWARE_REVISION_DETECTION
#include "hardware_revision.h"
#endif

#include "drivers/max7456.h"
#include "drivers/max7456_symbols.h"

#include "common/printf.h"

#include "build/debug.h"

<<<<<<< HEAD
// Things in both OSD and CMS

#define IS_HI(X)  (rcData[X] > 1750)
#define IS_LO(X)  (rcData[X] < 1250)
#define IS_MID(X) (rcData[X] > 1250 && rcData[X] < 1750)

bool blinkState = true;

//extern uint8_t RSSI; // TODO: not used?

static uint16_t flyTime = 0;
uint8_t statRssi;

statistic_t stats;

uint16_t refreshTimeout = 0;
#define REFRESH_1S    12

uint8_t armState;

// OSD forwards

void osdUpdate(uint32_t currentTime);
char osdGetAltitudeSymbol();
int32_t osdGetAltitude(int32_t alt);
void osdEditElement(void *ptr);
void osdDrawElements(void);
void osdDrawSingleElement(uint8_t item);

bool osdInMenu = false;

#define AH_MAX_PITCH 200 // Specify maximum AHI pitch value displayed. Default 200 = 20.0 degrees
#define AH_MAX_ROLL 400  // Specify maximum AHI roll value displayed. Default 400 = 40.0 degrees
#define AH_SIDEBAR_WIDTH_POS 7
#define AH_SIDEBAR_HEIGHT_POS 3

void osdDrawElements(void)
{
    max7456ClearScreen();

#if 0
    if (currentElement)
        osdDrawElementPositioningHelp();
#else
    if (false)
        ;
#endif
    else if (sensors(SENSOR_ACC) || osdInMenu)
    {
        osdDrawSingleElement(OSD_ARTIFICIAL_HORIZON);
        osdDrawSingleElement(OSD_CROSSHAIRS);
    }

    osdDrawSingleElement(OSD_MAIN_BATT_VOLTAGE);
    osdDrawSingleElement(OSD_RSSI_VALUE);
    osdDrawSingleElement(OSD_FLYTIME);
    osdDrawSingleElement(OSD_ONTIME);
    osdDrawSingleElement(OSD_FLYMODE);
    osdDrawSingleElement(OSD_THROTTLE_POS);
    osdDrawSingleElement(OSD_VTX_CHANNEL);
    osdDrawSingleElement(OSD_CURRENT_DRAW);
    osdDrawSingleElement(OSD_MAH_DRAWN);
    osdDrawSingleElement(OSD_CRAFT_NAME);
    osdDrawSingleElement(OSD_ALTITUDE);

#ifdef GPS
    if (sensors(SENSOR_GPS) || osdInMenu) {
        osdDrawSingleElement(OSD_GPS_SATS);
        osdDrawSingleElement(OSD_GPS_SPEED);
    }
#endif // GPS
}

void osdDrawSingleElement(uint8_t item)
{
    if (!VISIBLE(masterConfig.osdProfile.item_pos[item]) || BLINK(masterConfig.osdProfile.item_pos[item]))
        return;

    uint8_t elemPosX = OSD_X(masterConfig.osdProfile.item_pos[item]);
    uint8_t elemPosY = OSD_Y(masterConfig.osdProfile.item_pos[item]);
    char buff[32];

    switch(item) {
        case OSD_RSSI_VALUE:
        {
            uint16_t osdRssi = rssi * 100 / 1024; // change range
            if (osdRssi >= 100)
                osdRssi = 99;

            buff[0] = SYM_RSSI;
            sprintf(buff + 1, "%d", osdRssi);
            break;
        }

        case OSD_MAIN_BATT_VOLTAGE:
        {
            buff[0] = SYM_BATT_5;
            sprintf(buff + 1, "%d.%1dV", vbat / 10, vbat % 10);
            break;
        }

        case OSD_CURRENT_DRAW:
        {
            buff[0] = SYM_AMP;
            sprintf(buff + 1, "%d.%02d", abs(amperage) / 100, abs(amperage) % 100);
            break;
        }

        case OSD_MAH_DRAWN:
        {
            buff[0] = SYM_MAH;
            sprintf(buff + 1, "%d", mAhDrawn);
            break;
        }

#ifdef GPS
        case OSD_GPS_SATS:
        {
            buff[0] = 0x1f;
            sprintf(buff + 1, "%d", GPS_numSat);
            break;
        }

        case OSD_GPS_SPEED:
        {
            sprintf(buff, "%d", GPS_speed * 36 / 1000);
            break;
        }
#endif // GPS

        case OSD_ALTITUDE:
        {
            int32_t alt = osdGetAltitude(BaroAlt);
            sprintf(buff, "%c%d.%01d%c", alt < 0 ? '-' : ' ', abs(alt / 100), abs((alt % 100) / 10), osdGetAltitudeSymbol());
            break;
        }

        case OSD_ONTIME:
        {
            uint32_t seconds = micros() / 1000000;
            buff[0] = SYM_ON_M;
            sprintf(buff + 1, "%02d:%02d", seconds / 60, seconds % 60);
            break;
        }

        case OSD_FLYTIME:
        {
            buff[0] = SYM_FLY_M;
            sprintf(buff + 1, "%02d:%02d", flyTime / 60, flyTime % 60);
            break;
        }

        case OSD_FLYMODE:
        {
            char *p = "ACRO";

            if (isAirmodeActive())
                p = "AIR";

            if (FLIGHT_MODE(FAILSAFE_MODE))
                p = "!FS";
            else if (FLIGHT_MODE(ANGLE_MODE))
                p = "STAB";
            else if (FLIGHT_MODE(HORIZON_MODE))
                p = "HOR";

            max7456Write(elemPosX, elemPosY, p);
            return;
        }

        case OSD_CRAFT_NAME:
        {
            if (strlen(masterConfig.name) == 0)
                strcpy(buff, "CRAFT_NAME");
            else {
                for (uint8_t i = 0; i < MAX_NAME_LENGTH; i++) {
                    buff[i] = toupper((unsigned char)masterConfig.name[i]);
                    if (masterConfig.name[i] == 0)
                        break;
                }
            }

            break;
        }

        case OSD_THROTTLE_POS:
        {
            buff[0] = SYM_THR;
            buff[1] = SYM_THR1;
            sprintf(buff + 2, "%d", (constrain(rcData[THROTTLE], PWM_RANGE_MIN, PWM_RANGE_MAX) - PWM_RANGE_MIN) * 100 / (PWM_RANGE_MAX - PWM_RANGE_MIN));
            break;
        }

#ifdef VTX
        case OSD_VTX_CHANNEL:
        {
            sprintf(buff, "CH:%d", current_vtx_channel % CHANNELS_PER_BAND + 1);
            break;
        }
#endif // VTX

        case OSD_CROSSHAIRS:
            elemPosX = 14 - 1; // Offset for 1 char to the left
            elemPosY = 6;
            if (maxScreenSize == VIDEO_BUFFER_CHARS_PAL)
                ++elemPosY;
            buff[0] = SYM_AH_CENTER_LINE;
            buff[1] = SYM_AH_CENTER;
            buff[2] = SYM_AH_CENTER_LINE_RIGHT;
            buff[3] = 0;
            break;

        case OSD_ARTIFICIAL_HORIZON:
        {
            elemPosX = 14;
            elemPosY = 6 - 4; // Top center of the AH area

            int rollAngle = attitude.values.roll;
            int pitchAngle = attitude.values.pitch;

            if (maxScreenSize == VIDEO_BUFFER_CHARS_PAL)
                ++elemPosY;

            if (pitchAngle > AH_MAX_PITCH)
                pitchAngle = AH_MAX_PITCH;
            if (pitchAngle < -AH_MAX_PITCH)
                pitchAngle = -AH_MAX_PITCH;
            if (rollAngle > AH_MAX_ROLL)
                rollAngle = AH_MAX_ROLL;
            if (rollAngle < -AH_MAX_ROLL)
                rollAngle = -AH_MAX_ROLL;

            // Convert pitchAngle to y compensation value
            pitchAngle = (pitchAngle / 8) - 41; // 41 = 4 * 9 + 5

            for (int8_t x = -4; x <= 4; x++) {
                int y = (rollAngle * x) / 64;
                y -= pitchAngle;
                // y += 41; // == 4 * 9 + 5
                if (y >= 0 && y <= 81) {
                    max7456WriteChar(elemPosX + x, elemPosY + (y / 9), (SYM_AH_BAR9_0 + (y % 9)));
                }
            }

            osdDrawSingleElement(OSD_HORIZON_SIDEBARS);

            return;
        }

        case OSD_HORIZON_SIDEBARS:
        {
            elemPosX = 14;
            elemPosY = 6;

            if (maxScreenSize == VIDEO_BUFFER_CHARS_PAL)
                ++elemPosY;

            // Draw AH sides
            int8_t hudwidth = AH_SIDEBAR_WIDTH_POS;
            int8_t hudheight = AH_SIDEBAR_HEIGHT_POS;
            for (int8_t y = -hudheight; y <= hudheight; y++) {
                max7456WriteChar(elemPosX - hudwidth, elemPosY + y, SYM_AH_DECORATION);
                max7456WriteChar(elemPosX + hudwidth, elemPosY + y, SYM_AH_DECORATION);
            }

            // AH level indicators
            max7456WriteChar(elemPosX - hudwidth + 1, elemPosY, SYM_AH_LEFT);
            max7456WriteChar(elemPosX + hudwidth - 1, elemPosY, SYM_AH_RIGHT);

            return;
        }

        default:
            return;
    }

    max7456Write(elemPosX, elemPosY, buff);
}
=======
// Character coordinate and attributes

#define OSD_POS(x,y)  (x | (y << 5))
#define OSD_X(x)      (x & 0x001F)
#define OSD_Y(x)      ((x >> 5) & 0x001F)

// Things in both OSD and CMS

#define IS_HI(X)  (rcData[X] > 1750)
#define IS_LO(X)  (rcData[X] < 1250)
#define IS_MID(X) (rcData[X] > 1250 && rcData[X] < 1750)
>>>>>>> 071b14f9

bool blinkState = true;

//extern uint8_t RSSI; // TODO: not used?

static uint16_t flyTime = 0;
static uint8_t statRssi;

typedef struct statistic_s {
    int16_t max_speed;
    int16_t min_voltage; // /10
    int16_t max_current; // /10
    int16_t min_rssi;
    int16_t max_altitude;
} statistic_t;

static statistic_t stats;

uint16_t refreshTimeout = 0;
#define REFRESH_1S    12

static uint8_t armState;

static displayPort_t *osd7456DisplayPort;

<<<<<<< HEAD
    sprintf(string_buffer, "BF VERSION: %s", FC_VERSION_STRING);
    max7456Write(5, 6, string_buffer);
#ifdef CMS
    max7456Write(7, 7,  CMS_STARTUP_HELP_TEXT1);
    max7456Write(11, 8, CMS_STARTUP_HELP_TEXT2);
    max7456Write(11, 9, CMS_STARTUP_HELP_TEXT3);
#endif

    max7456RefreshAll();

    refreshTimeout = 4 * REFRESH_1S;

#ifdef CMS
    cmsDeviceRegister(osdCmsInit);
#endif
}
=======

#define AH_MAX_PITCH 200 // Specify maximum AHI pitch value displayed. Default 200 = 20.0 degrees
#define AH_MAX_ROLL 400  // Specify maximum AHI roll value displayed. Default 400 = 40.0 degrees
#define AH_SIDEBAR_WIDTH_POS 7
#define AH_SIDEBAR_HEIGHT_POS 3
>>>>>>> 071b14f9

/**
 * Gets the correct altitude symbol for the current unit system
 */
static char osdGetAltitudeSymbol()
{
    switch (masterConfig.osdProfile.units) {
        case OSD_UNIT_IMPERIAL:
            return 0xF;
        default:
            return 0xC;
    }
}

/**
 * Converts altitude based on the current unit system.
 * @param alt Raw altitude (i.e. as taken from BaroAlt)
 */
static int32_t osdGetAltitude(int32_t alt)
{
    switch (masterConfig.osdProfile.units) {
        case OSD_UNIT_IMPERIAL:
            return (alt * 328) / 100; // Convert to feet / 100
        default:
            return alt;               // Already in metre / 100
    }
}

static void osdDrawSingleElement(uint8_t item)
{
<<<<<<< HEAD
    int32_t alt = osdGetAltitude(BaroAlt) / 100;
    statRssi = rssi * 100 / 1024;

    if (statRssi < masterConfig.osdProfile.rssi_alarm)
        masterConfig.osdProfile.item_pos[OSD_RSSI_VALUE] |= BLINK_FLAG;
    else
        masterConfig.osdProfile.item_pos[OSD_RSSI_VALUE] &= ~BLINK_FLAG;

    if (vbat <= (batteryWarningVoltage - 1))
        masterConfig.osdProfile.item_pos[OSD_MAIN_BATT_VOLTAGE] |= BLINK_FLAG;
    else
        masterConfig.osdProfile.item_pos[OSD_MAIN_BATT_VOLTAGE] &= ~BLINK_FLAG;

    if (STATE(GPS_FIX) == 0)
        masterConfig.osdProfile.item_pos[OSD_GPS_SATS] |= BLINK_FLAG;
    else
        masterConfig.osdProfile.item_pos[OSD_GPS_SATS] &= ~BLINK_FLAG;

    if (flyTime / 60 >= masterConfig.osdProfile.time_alarm && ARMING_FLAG(ARMED))
        masterConfig.osdProfile.item_pos[OSD_FLYTIME] |= BLINK_FLAG;
    else
        masterConfig.osdProfile.item_pos[OSD_FLYTIME] &= ~BLINK_FLAG;

    if (mAhDrawn >= masterConfig.osdProfile.cap_alarm)
        masterConfig.osdProfile.item_pos[OSD_MAH_DRAWN] |= BLINK_FLAG;
    else
        masterConfig.osdProfile.item_pos[OSD_MAH_DRAWN] &= ~BLINK_FLAG;

    if (alt >= masterConfig.osdProfile.alt_alarm)
        masterConfig.osdProfile.item_pos[OSD_ALTITUDE] |= BLINK_FLAG;
    else
        masterConfig.osdProfile.item_pos[OSD_ALTITUDE] &= ~BLINK_FLAG;
}

void osdResetAlarms(void)
{
    masterConfig.osdProfile.item_pos[OSD_RSSI_VALUE] &= ~BLINK_FLAG;
    masterConfig.osdProfile.item_pos[OSD_MAIN_BATT_VOLTAGE] &= ~BLINK_FLAG;
    masterConfig.osdProfile.item_pos[OSD_GPS_SATS] &= ~BLINK_FLAG;
    masterConfig.osdProfile.item_pos[OSD_FLYTIME] &= ~BLINK_FLAG;
    masterConfig.osdProfile.item_pos[OSD_MAH_DRAWN] &= ~BLINK_FLAG;
}

void osdResetStats(void)
=======
    if (!VISIBLE(masterConfig.osdProfile.item_pos[item]) || BLINK(masterConfig.osdProfile.item_pos[item]))
        return;

    uint8_t elemPosX = OSD_X(masterConfig.osdProfile.item_pos[item]);
    uint8_t elemPosY = OSD_Y(masterConfig.osdProfile.item_pos[item]);
    char buff[32];

    switch(item) {
        case OSD_RSSI_VALUE:
        {
            uint16_t osdRssi = rssi * 100 / 1024; // change range
            if (osdRssi >= 100)
                osdRssi = 99;

            buff[0] = SYM_RSSI;
            sprintf(buff + 1, "%d", osdRssi);
            break;
        }

        case OSD_MAIN_BATT_VOLTAGE:
        {
            buff[0] = SYM_BATT_5;
            sprintf(buff + 1, "%d.%1dV", vbat / 10, vbat % 10);
            break;
        }

        case OSD_CURRENT_DRAW:
        {
            buff[0] = SYM_AMP;
            sprintf(buff + 1, "%d.%02d", abs(amperage) / 100, abs(amperage) % 100);
            break;
        }

        case OSD_MAH_DRAWN:
        {
            buff[0] = SYM_MAH;
            sprintf(buff + 1, "%d", mAhDrawn);
            break;
        }

#ifdef GPS
        case OSD_GPS_SATS:
        {
            buff[0] = 0x1f;
            sprintf(buff + 1, "%d", GPS_numSat);
            break;
        }

        case OSD_GPS_SPEED:
        {
            sprintf(buff, "%d", GPS_speed * 36 / 1000);
            break;
        }
#endif // GPS

        case OSD_ALTITUDE:
        {
            int32_t alt = osdGetAltitude(BaroAlt);
            sprintf(buff, "%c%d.%01d%c", alt < 0 ? '-' : ' ', abs(alt / 100), abs((alt % 100) / 10), osdGetAltitudeSymbol());
            break;
        }

        case OSD_ONTIME:
        {
            uint32_t seconds = micros() / 1000000;
            buff[0] = SYM_ON_M;
            sprintf(buff + 1, "%02d:%02d", seconds / 60, seconds % 60);
            break;
        }

        case OSD_FLYTIME:
        {
            buff[0] = SYM_FLY_M;
            sprintf(buff + 1, "%02d:%02d", flyTime / 60, flyTime % 60);
            break;
        }

        case OSD_FLYMODE:
        {
            char *p = "ACRO";

            if (isAirmodeActive())
                p = "AIR";

            if (FLIGHT_MODE(FAILSAFE_MODE))
                p = "!FS";
            else if (FLIGHT_MODE(ANGLE_MODE))
                p = "STAB";
            else if (FLIGHT_MODE(HORIZON_MODE))
                p = "HOR";

            max7456Write(elemPosX, elemPosY, p);
            return;
        }

        case OSD_CRAFT_NAME:
        {
            if (strlen(masterConfig.name) == 0)
                strcpy(buff, "CRAFT_NAME");
            else {
                for (uint8_t i = 0; i < MAX_NAME_LENGTH; i++) {
                    buff[i] = toupper((unsigned char)masterConfig.name[i]);
                    if (masterConfig.name[i] == 0)
                        break;
                }
            }

            break;
        }

        case OSD_THROTTLE_POS:
        {
            buff[0] = SYM_THR;
            buff[1] = SYM_THR1;
            sprintf(buff + 2, "%d", (constrain(rcData[THROTTLE], PWM_RANGE_MIN, PWM_RANGE_MAX) - PWM_RANGE_MIN) * 100 / (PWM_RANGE_MAX - PWM_RANGE_MIN));
            break;
        }

#ifdef VTX
        case OSD_VTX_CHANNEL:
        {
            sprintf(buff, "CH:%d", current_vtx_channel % CHANNELS_PER_BAND + 1);
            break;
        }
#endif // VTX

        case OSD_CROSSHAIRS:
            elemPosX = 14 - 1; // Offset for 1 char to the left
            elemPosY = 6;
            if (maxScreenSize == VIDEO_BUFFER_CHARS_PAL)
                ++elemPosY;
            buff[0] = SYM_AH_CENTER_LINE;
            buff[1] = SYM_AH_CENTER;
            buff[2] = SYM_AH_CENTER_LINE_RIGHT;
            buff[3] = 0;
            break;

        case OSD_ARTIFICIAL_HORIZON:
        {
            elemPosX = 14;
            elemPosY = 6 - 4; // Top center of the AH area

            int rollAngle = attitude.values.roll;
            int pitchAngle = attitude.values.pitch;

            if (maxScreenSize == VIDEO_BUFFER_CHARS_PAL)
                ++elemPosY;

            if (pitchAngle > AH_MAX_PITCH)
                pitchAngle = AH_MAX_PITCH;
            if (pitchAngle < -AH_MAX_PITCH)
                pitchAngle = -AH_MAX_PITCH;
            if (rollAngle > AH_MAX_ROLL)
                rollAngle = AH_MAX_ROLL;
            if (rollAngle < -AH_MAX_ROLL)
                rollAngle = -AH_MAX_ROLL;

            // Convert pitchAngle to y compensation value
            pitchAngle = (pitchAngle / 8) - 41; // 41 = 4 * 9 + 5

            for (int8_t x = -4; x <= 4; x++) {
                int y = (rollAngle * x) / 64;
                y -= pitchAngle;
                // y += 41; // == 4 * 9 + 5
                if (y >= 0 && y <= 81) {
                    max7456WriteChar(elemPosX + x, elemPosY + (y / 9), (SYM_AH_BAR9_0 + (y % 9)));
                }
            }

            osdDrawSingleElement(OSD_HORIZON_SIDEBARS);

            return;
        }

        case OSD_HORIZON_SIDEBARS:
        {
            elemPosX = 14;
            elemPosY = 6;

            if (maxScreenSize == VIDEO_BUFFER_CHARS_PAL)
                ++elemPosY;

            // Draw AH sides
            int8_t hudwidth = AH_SIDEBAR_WIDTH_POS;
            int8_t hudheight = AH_SIDEBAR_HEIGHT_POS;
            for (int8_t y = -hudheight; y <= hudheight; y++) {
                max7456WriteChar(elemPosX - hudwidth, elemPosY + y, SYM_AH_DECORATION);
                max7456WriteChar(elemPosX + hudwidth, elemPosY + y, SYM_AH_DECORATION);
            }

            // AH level indicators
            max7456WriteChar(elemPosX - hudwidth + 1, elemPosY, SYM_AH_LEFT);
            max7456WriteChar(elemPosX + hudwidth - 1, elemPosY, SYM_AH_RIGHT);

            return;
        }

        default:
            return;
    }

    max7456Write(elemPosX, elemPosY, buff);
}

void osdDrawElements(void)
{
    max7456ClearScreen();

#if 0
    if (currentElement)
        osdDrawElementPositioningHelp();
#else
    if (false)
        ;
#endif
#ifdef CMS
    else if (sensors(SENSOR_ACC) || displayIsGrabbed(osd7456DisplayPort))
#else
    else if (sensors(SENSOR_ACC))
#endif
    {
        osdDrawSingleElement(OSD_ARTIFICIAL_HORIZON);
        osdDrawSingleElement(OSD_CROSSHAIRS);
    }

    osdDrawSingleElement(OSD_MAIN_BATT_VOLTAGE);
    osdDrawSingleElement(OSD_RSSI_VALUE);
    osdDrawSingleElement(OSD_FLYTIME);
    osdDrawSingleElement(OSD_ONTIME);
    osdDrawSingleElement(OSD_FLYMODE);
    osdDrawSingleElement(OSD_THROTTLE_POS);
    osdDrawSingleElement(OSD_VTX_CHANNEL);
    osdDrawSingleElement(OSD_CURRENT_DRAW);
    osdDrawSingleElement(OSD_MAH_DRAWN);
    osdDrawSingleElement(OSD_CRAFT_NAME);
    osdDrawSingleElement(OSD_ALTITUDE);

#ifdef GPS
#ifdef CMS
    if (sensors(SENSOR_GPS) || displayIsGrabbed(osd7456DisplayPort))
#else
    if (sensors(SENSOR_GPS))
#endif
    {
        osdDrawSingleElement(OSD_GPS_SATS);
        osdDrawSingleElement(OSD_GPS_SPEED);
    }
#endif // GPS
}

void osdResetConfig(osd_profile_t *osdProfile)
{
    osdProfile->item_pos[OSD_RSSI_VALUE] = OSD_POS(22, 0) | VISIBLE_FLAG;
    osdProfile->item_pos[OSD_MAIN_BATT_VOLTAGE] = OSD_POS(12, 0) | VISIBLE_FLAG;
    osdProfile->item_pos[OSD_ARTIFICIAL_HORIZON] = OSD_POS(8, 6) | VISIBLE_FLAG;
    osdProfile->item_pos[OSD_HORIZON_SIDEBARS] = OSD_POS(8, 6) | VISIBLE_FLAG;
    osdProfile->item_pos[OSD_ONTIME] = OSD_POS(22, 11) | VISIBLE_FLAG;
    osdProfile->item_pos[OSD_FLYTIME] = OSD_POS(22, 12) | VISIBLE_FLAG;
    osdProfile->item_pos[OSD_FLYMODE] = OSD_POS(12, 11) | VISIBLE_FLAG;
    osdProfile->item_pos[OSD_CRAFT_NAME] = OSD_POS(12, 12);
    osdProfile->item_pos[OSD_THROTTLE_POS] = OSD_POS(1, 4);
    osdProfile->item_pos[OSD_VTX_CHANNEL] = OSD_POS(8, 6);
    osdProfile->item_pos[OSD_CURRENT_DRAW] = OSD_POS(1, 3);
    osdProfile->item_pos[OSD_MAH_DRAWN] = OSD_POS(15, 3);
    osdProfile->item_pos[OSD_GPS_SPEED] = OSD_POS(2, 2);
    osdProfile->item_pos[OSD_GPS_SATS] = OSD_POS(2, 12);
    osdProfile->item_pos[OSD_ALTITUDE] = OSD_POS(1, 5);

    osdProfile->rssi_alarm = 20;
    osdProfile->cap_alarm = 2200;
    osdProfile->time_alarm = 10; // in minutes
    osdProfile->alt_alarm = 100; // meters or feet depend on configuration

    osdProfile->video_system = 0;
}

void osdInit(void)
{
    char x, string_buffer[30];

    armState = ARMING_FLAG(ARMED);

    max7456Init(masterConfig.osdProfile.video_system);

    max7456ClearScreen();

    // display logo and help
    x = 160;
    for (int i = 1; i < 5; i++) {
        for (int j = 3; j < 27; j++) {
            if (x != 255)
                max7456WriteChar(j, i, x++);
        }
    }

    sprintf(string_buffer, "BF VERSION: %s", FC_VERSION_STRING);
    max7456Write(5, 6, string_buffer);
#ifdef CMS
    max7456Write(7, 7,  CMS_STARTUP_HELP_TEXT1);
    max7456Write(11, 8, CMS_STARTUP_HELP_TEXT2);
    max7456Write(11, 9, CMS_STARTUP_HELP_TEXT3);
#endif

    max7456RefreshAll();

    refreshTimeout = 4 * REFRESH_1S;

    osd7456DisplayPort = max7456DisplayPortInit();
#ifdef CMS
    cmsDisplayPortRegister(osd7456DisplayPort);
#endif
}

void osdUpdateAlarms(void)
{
    osd_profile_t *pOsdProfile = &masterConfig.osdProfile;

    // This is overdone?
    // uint16_t *itemPos = masterConfig.osdProfile.item_pos;

    int32_t alt = osdGetAltitude(BaroAlt) / 100;
    statRssi = rssi * 100 / 1024;

    if (statRssi < pOsdProfile->rssi_alarm)
        pOsdProfile->item_pos[OSD_RSSI_VALUE] |= BLINK_FLAG;
    else
        pOsdProfile->item_pos[OSD_RSSI_VALUE] &= ~BLINK_FLAG;

    if (vbat <= (batteryWarningVoltage - 1))
        pOsdProfile->item_pos[OSD_MAIN_BATT_VOLTAGE] |= BLINK_FLAG;
    else
        pOsdProfile->item_pos[OSD_MAIN_BATT_VOLTAGE] &= ~BLINK_FLAG;

    if (STATE(GPS_FIX) == 0)
        pOsdProfile->item_pos[OSD_GPS_SATS] |= BLINK_FLAG;
    else
        pOsdProfile->item_pos[OSD_GPS_SATS] &= ~BLINK_FLAG;

    if (flyTime / 60 >= pOsdProfile->time_alarm && ARMING_FLAG(ARMED))
        pOsdProfile->item_pos[OSD_FLYTIME] |= BLINK_FLAG;
    else
        pOsdProfile->item_pos[OSD_FLYTIME] &= ~BLINK_FLAG;

    if (mAhDrawn >= pOsdProfile->cap_alarm)
        pOsdProfile->item_pos[OSD_MAH_DRAWN] |= BLINK_FLAG;
    else
        pOsdProfile->item_pos[OSD_MAH_DRAWN] &= ~BLINK_FLAG;

    if (alt >= pOsdProfile->alt_alarm)
        pOsdProfile->item_pos[OSD_ALTITUDE] |= BLINK_FLAG;
    else
        pOsdProfile->item_pos[OSD_ALTITUDE] &= ~BLINK_FLAG;
}

void osdResetAlarms(void)
{
    osd_profile_t *pOsdProfile = &masterConfig.osdProfile;

    pOsdProfile->item_pos[OSD_RSSI_VALUE] &= ~BLINK_FLAG;
    pOsdProfile->item_pos[OSD_MAIN_BATT_VOLTAGE] &= ~BLINK_FLAG;
    pOsdProfile->item_pos[OSD_GPS_SATS] &= ~BLINK_FLAG;
    pOsdProfile->item_pos[OSD_FLYTIME] &= ~BLINK_FLAG;
    pOsdProfile->item_pos[OSD_MAH_DRAWN] &= ~BLINK_FLAG;
}

static void osdResetStats(void)
>>>>>>> 071b14f9
{
    stats.max_current = 0;
    stats.max_speed = 0;
    stats.min_voltage = 500;
    stats.max_current = 0;
    stats.min_rssi = 99;
    stats.max_altitude = 0;
}

static void osdUpdateStats(void)
{
    int16_t value;

    value = GPS_speed * 36 / 1000;
    if (stats.max_speed < value)
        stats.max_speed = value;

    if (stats.min_voltage > vbat)
        stats.min_voltage = vbat;

    value = amperage / 100;
    if (stats.max_current < value)
        stats.max_current = value;

    if (stats.min_rssi > statRssi)
        stats.min_rssi = statRssi;

    if (stats.max_altitude < BaroAlt)
        stats.max_altitude = BaroAlt;
}

static void osdShowStats(void)
{
    uint8_t top = 2;
    char buff[10];

    max7456ClearScreen();
    max7456Write(2, top++, "  --- STATS ---");

    if (STATE(GPS_FIX)) {
        max7456Write(2, top, "MAX SPEED        :");
        itoa(stats.max_speed, buff, 10);
        max7456Write(22, top++, buff);
    }

    max7456Write(2, top, "MIN BATTERY      :");
    sprintf(buff, "%d.%1dV", stats.min_voltage / 10, stats.min_voltage % 10);
    max7456Write(22, top++, buff);

    max7456Write(2, top, "MIN RSSI         :");
    itoa(stats.min_rssi, buff, 10);
    strcat(buff, "%");
    max7456Write(22, top++, buff);

    if (feature(FEATURE_CURRENT_METER)) {
        max7456Write(2, top, "MAX CURRENT      :");
        itoa(stats.max_current, buff, 10);
        strcat(buff, "A");
        max7456Write(22, top++, buff);

        max7456Write(2, top, "USED MAH         :");
        itoa(mAhDrawn, buff, 10);
        strcat(buff, "\x07");
        max7456Write(22, top++, buff);
    }

    max7456Write(2, top, "MAX ALTITUDE     :");
    int32_t alt = osdGetAltitude(stats.max_altitude);
    sprintf(buff, "%c%d.%01d%c", alt < 0 ? '-' : ' ', abs(alt / 100), abs((alt % 100) / 10), osdGetAltitudeSymbol());
    max7456Write(22, top++, buff);

    refreshTimeout = 60 * REFRESH_1S;
}

// called when motors armed
static void osdArmMotors(void)
{
    max7456ClearScreen();
    max7456Write(12, 7, "ARMED");
    refreshTimeout = REFRESH_1S / 2;
    osdResetStats();
}

static void osdRefresh(uint32_t currentTime)
{
<<<<<<< HEAD
    static uint32_t counter = 0;
#ifdef MAX7456_DMA_CHANNEL_TX
    // don't touch buffers if DMA transaction is in progress
    if (max7456DmaInProgres())
        return;
#endif // MAX7456_DMA_CHANNEL_TX

    // redraw values in buffer
    if (counter++ % 5 == 0)
        osdUpdate(currentTime);
    else // rest of time redraw screen 10 chars per idle to don't lock the main idle
        max7456DrawScreen();

    // do not allow ARM if we are in menu
    if (osdInMenu)
        DISABLE_ARMING_FLAG(OK_TO_ARM);
}

void osdUpdate(uint32_t currentTime)
{
    static uint8_t lastSec = 0;
    uint8_t sec;

#ifdef OSD_CALLS_CMS
    // detect enter to menu
    if (IS_MID(THROTTLE) && IS_HI(YAW) && IS_HI(PITCH) && !ARMING_FLAG(ARMED)) {
        cmsOpenMenu();
    }
#endif
=======
    static uint8_t lastSec = 0;
    uint8_t sec;
>>>>>>> 071b14f9

    // detect arm/disarm
    if (armState != ARMING_FLAG(ARMED)) {
        if (ARMING_FLAG(ARMED))
            osdArmMotors(); // reset statistic etc
        else
            osdShowStats(); // show statistic

        armState = ARMING_FLAG(ARMED);
    }

    osdUpdateStats();

    sec = currentTime / 1000000;

    if (ARMING_FLAG(ARMED) && sec != lastSec) {
        flyTime++;
        lastSec = sec;
    }

    if (refreshTimeout) {
        if (IS_HI(THROTTLE) || IS_HI(PITCH)) // hide statistics
            refreshTimeout = 1;
        refreshTimeout--;
        if (!refreshTimeout)
            max7456ClearScreen();
        return;
    }

<<<<<<< HEAD
    blinkState = (millis() / 200) % 2;

    if (!osdInMenu) {
=======
    blinkState = (currentTime / 200000) % 2;

#ifdef CMS
    if (!displayIsGrabbed(osd7456DisplayPort)) {
>>>>>>> 071b14f9
        osdUpdateAlarms();
        osdDrawElements();
#ifdef OSD_CALLS_CMS
    } else {
        cmsUpdate(currentTime);
#endif
    }
#endif
}

<<<<<<< HEAD
//
// OSD specific CMS functions
//
#include "io/cms_osd.h"

uint8_t shiftdown;

int osdMenuBegin(void)
{
    osdResetAlarms();
    osdInMenu = true;
    refreshTimeout = 0;

    return 0;
}

int osdMenuEnd(void)
{
    osdInMenu = false;

    return 0;
}

int osdClearScreen(void)
{
    max7456ClearScreen();

    return 0;
}

int osdWrite(uint8_t x, uint8_t y, char *s)
{
    max7456Write(x, y + shiftdown, s);

    return 0;
}

void osdResync(displayPort_t *pPort)
{
    max7456RefreshAll();
    pPort->rows = max7456GetRowsCount() - masterConfig.osdProfile.row_shiftdown;
    pPort->cols = 30;
}

int osdHeartbeat(void)
{
    return 0;
}

uint32_t osdTxBytesFree(void)
{
    return UINT32_MAX;
}

#ifdef EDIT_ELEMENT_SUPPORT
void osdEditElement(void *ptr)
{
    uint32_t address = (uint32_t)ptr;

    // zsave position on menu stack
    menuStack[menuStackIdx] = currentMenu;
    menuStackHistory[menuStackIdx] = currentMenuPos;
    menuStackIdx++;

    currentElement = (uint16_t *)address;

    *currentElement |= BLINK_FLAG;
    max7456ClearScreen();
}

void osdDrawElementPositioningHelp(void)
{
    max7456Write(OSD_X(masterConfig.osdProfile.item_pos[OSD_ARTIFICIAL_HORIZON]), OSD_Y(masterConfig.osdProfile.item_pos[OSD_ARTIFICIAL_HORIZON]), "---  HELP --- ");
    max7456Write(OSD_X(masterConfig.osdProfile.item_pos[OSD_ARTIFICIAL_HORIZON]), OSD_Y(masterConfig.osdProfile.item_pos[OSD_ARTIFICIAL_HORIZON]) + 1, "USE ROLL/PITCH");
    max7456Write(OSD_X(masterConfig.osdProfile.item_pos[OSD_ARTIFICIAL_HORIZON]), OSD_Y(masterConfig.osdProfile.item_pos[OSD_ARTIFICIAL_HORIZON]) + 2, "TO MOVE ELEM. ");
    max7456Write(OSD_X(masterConfig.osdProfile.item_pos[OSD_ARTIFICIAL_HORIZON]), OSD_Y(masterConfig.osdProfile.item_pos[OSD_ARTIFICIAL_HORIZON]) + 3, "              ");
    max7456Write(OSD_X(masterConfig.osdProfile.item_pos[OSD_ARTIFICIAL_HORIZON]), OSD_Y(masterConfig.osdProfile.item_pos[OSD_ARTIFICIAL_HORIZON]) + 4, "YAW - EXIT    ");
}
#endif

displayPortVTable_t osdVTable = {
    osdMenuBegin,
    osdMenuEnd,
    osdClearScreen,
    osdWrite,
    osdHeartbeat,
    osdResync,
    osdTxBytesFree,
};

void osdCmsInit(displayPort_t *pPort)
{
    osdResync(pPort);
    pPort->vTable = &osdVTable;
}

OSD_UINT8_t entryAlarmRssi = {&masterConfig.osdProfile.rssi_alarm, 5, 90, 5};
OSD_UINT16_t entryAlarmCapacity = {&masterConfig.osdProfile.cap_alarm, 50, 30000, 50};
OSD_UINT16_t enryAlarmFlyTime = {&masterConfig.osdProfile.time_alarm, 1, 200, 1};
OSD_UINT16_t entryAlarmAltitude = {&masterConfig.osdProfile.alt_alarm, 1, 200, 1};

OSD_Entry cmsx_menuAlarms[] =
{
    {"--- ALARMS ---", OME_Label, NULL, NULL, 0},
    {"RSSI", OME_UINT8, NULL, &entryAlarmRssi, 0},
    {"MAIN BAT", OME_UINT16, NULL, &entryAlarmCapacity, 0},
    {"FLY TIME", OME_UINT16, NULL, &enryAlarmFlyTime, 0},
    {"MAX ALT", OME_UINT16, NULL, &entryAlarmAltitude, 0},
    {"BACK", OME_Back, NULL, NULL, 0},
    {NULL, OME_END, NULL, NULL, 0}
};

OSD_Entry menuOsdActiveElems[] =
{
    {"--- ACTIV ELEM ---", OME_Label, NULL, NULL, 0},
    {"RSSI", OME_VISIBLE, NULL, &masterConfig.osdProfile.item_pos[OSD_RSSI_VALUE], 0},
    {"MAIN BATTERY", OME_VISIBLE, NULL, &masterConfig.osdProfile.item_pos[OSD_MAIN_BATT_VOLTAGE], 0},
    {"HORIZON", OME_VISIBLE, NULL, &masterConfig.osdProfile.item_pos[OSD_ARTIFICIAL_HORIZON], 0},
    {"HORIZON SIDEBARS", OME_VISIBLE, NULL, &masterConfig.osdProfile.item_pos[OSD_HORIZON_SIDEBARS], 0},
    {"UPTIME", OME_VISIBLE, NULL, &masterConfig.osdProfile.item_pos[OSD_ONTIME], 0},
    {"FLY TIME", OME_VISIBLE, NULL, &masterConfig.osdProfile.item_pos[OSD_FLYTIME], 0},
    {"FLY MODE", OME_VISIBLE, NULL, &masterConfig.osdProfile.item_pos[OSD_FLYMODE], 0},
    {"NAME", OME_VISIBLE, NULL, &masterConfig.osdProfile.item_pos[OSD_CRAFT_NAME], 0},
    {"THROTTLE", OME_VISIBLE, NULL, &masterConfig.osdProfile.item_pos[OSD_THROTTLE_POS], 0},
#ifdef VTX
    {"VTX CHAN", OME_VISIBLE, NULL, &masterConfig.osdProfile.item_pos[OSD_VTX_CHANNEL]},
#endif // VTX
    {"CURRENT (A)", OME_VISIBLE, NULL, &masterConfig.osdProfile.item_pos[OSD_CURRENT_DRAW], 0},
    {"USED MAH", OME_VISIBLE, NULL, &masterConfig.osdProfile.item_pos[OSD_MAH_DRAWN], 0},
#ifdef GPS
    {"GPS SPEED", OME_VISIBLE, NULL, &masterConfig.osdProfile.item_pos[OSD_GPS_SPEED], 0},
    {"GPS SATS.", OME_VISIBLE, NULL, &masterConfig.osdProfile.item_pos[OSD_GPS_SATS], 0},
#endif // GPS
    {"ALTITUDE", OME_VISIBLE, NULL, &masterConfig.osdProfile.item_pos[OSD_ALTITUDE], 0},
    {"BACK", OME_Back, NULL, NULL, 0},
    {NULL, OME_END, NULL, NULL, 0}
};

OSD_Entry cmsx_menuOsdLayout[] =
{
    {"---SCREEN LAYOUT---", OME_Label, NULL, NULL, 0},
    {"ACTIVE ELEM.", OME_Submenu, cmsMenuChange, &menuOsdActiveElems[0], 0},
    {"BACK", OME_Back, NULL, NULL, 0},
    {NULL, OME_END, NULL, NULL, 0}
};
=======
/*
 * Called periodically by the scheduler
 */
void osdUpdate(uint32_t currentTime)
{
    static uint32_t counter = 0;
#ifdef MAX7456_DMA_CHANNEL_TX
    // don't touch buffers if DMA transaction is in progress
    if (max7456DmaInProgres())
        return;
#endif // MAX7456_DMA_CHANNEL_TX

    // redraw values in buffer
    if (counter++ % 5 == 0)
        osdRefresh(currentTime);
    else // rest of time redraw screen 10 chars per idle to don't lock the main idle
        max7456DrawScreen();

#ifdef CMS
    // do not allow ARM if we are in menu
    if (displayIsGrabbed(osd7456DisplayPort)) {
        DISABLE_ARMING_FLAG(OK_TO_ARM);
    }
#endif
}

>>>>>>> 071b14f9

#endif // OSD<|MERGE_RESOLUTION|>--- conflicted
+++ resolved
@@ -29,26 +29,20 @@
 
 #include "platform.h"
 
+#ifdef OSD
+
 #include "build/version.h"
-
-#ifdef OSD
 
 #include "common/utils.h"
 
 #include "drivers/display.h"
 #include "drivers/system.h"
 
-<<<<<<< HEAD
-#include "io/cms.h"
-#include "io/cms_types.h"
-
-=======
 #include "cms/cms.h"
 #include "cms/cms_types.h"
 #include "cms/cms_menu_osd.h"
 
 #include "io/displayport_max7456.h"
->>>>>>> 071b14f9
 #include "io/flashfs.h"
 #include "io/osd.h"
 
@@ -56,11 +50,6 @@
 #include "fc/rc_controls.h"
 #include "fc/runtime_config.h"
 
-<<<<<<< HEAD
-//#include "flight/pid.h"
-
-=======
->>>>>>> 071b14f9
 #include "config/config_profile.h"
 #include "config/config_master.h"
 #include "config/feature.h"
@@ -76,298 +65,17 @@
 
 #include "build/debug.h"
 
-<<<<<<< HEAD
+// Character coordinate and attributes
+
+#define OSD_POS(x,y)  (x | (y << 5))
+#define OSD_X(x)      (x & 0x001F)
+#define OSD_Y(x)      ((x >> 5) & 0x001F)
+
 // Things in both OSD and CMS
 
 #define IS_HI(X)  (rcData[X] > 1750)
 #define IS_LO(X)  (rcData[X] < 1250)
 #define IS_MID(X) (rcData[X] > 1250 && rcData[X] < 1750)
-
-bool blinkState = true;
-
-//extern uint8_t RSSI; // TODO: not used?
-
-static uint16_t flyTime = 0;
-uint8_t statRssi;
-
-statistic_t stats;
-
-uint16_t refreshTimeout = 0;
-#define REFRESH_1S    12
-
-uint8_t armState;
-
-// OSD forwards
-
-void osdUpdate(uint32_t currentTime);
-char osdGetAltitudeSymbol();
-int32_t osdGetAltitude(int32_t alt);
-void osdEditElement(void *ptr);
-void osdDrawElements(void);
-void osdDrawSingleElement(uint8_t item);
-
-bool osdInMenu = false;
-
-#define AH_MAX_PITCH 200 // Specify maximum AHI pitch value displayed. Default 200 = 20.0 degrees
-#define AH_MAX_ROLL 400  // Specify maximum AHI roll value displayed. Default 400 = 40.0 degrees
-#define AH_SIDEBAR_WIDTH_POS 7
-#define AH_SIDEBAR_HEIGHT_POS 3
-
-void osdDrawElements(void)
-{
-    max7456ClearScreen();
-
-#if 0
-    if (currentElement)
-        osdDrawElementPositioningHelp();
-#else
-    if (false)
-        ;
-#endif
-    else if (sensors(SENSOR_ACC) || osdInMenu)
-    {
-        osdDrawSingleElement(OSD_ARTIFICIAL_HORIZON);
-        osdDrawSingleElement(OSD_CROSSHAIRS);
-    }
-
-    osdDrawSingleElement(OSD_MAIN_BATT_VOLTAGE);
-    osdDrawSingleElement(OSD_RSSI_VALUE);
-    osdDrawSingleElement(OSD_FLYTIME);
-    osdDrawSingleElement(OSD_ONTIME);
-    osdDrawSingleElement(OSD_FLYMODE);
-    osdDrawSingleElement(OSD_THROTTLE_POS);
-    osdDrawSingleElement(OSD_VTX_CHANNEL);
-    osdDrawSingleElement(OSD_CURRENT_DRAW);
-    osdDrawSingleElement(OSD_MAH_DRAWN);
-    osdDrawSingleElement(OSD_CRAFT_NAME);
-    osdDrawSingleElement(OSD_ALTITUDE);
-
-#ifdef GPS
-    if (sensors(SENSOR_GPS) || osdInMenu) {
-        osdDrawSingleElement(OSD_GPS_SATS);
-        osdDrawSingleElement(OSD_GPS_SPEED);
-    }
-#endif // GPS
-}
-
-void osdDrawSingleElement(uint8_t item)
-{
-    if (!VISIBLE(masterConfig.osdProfile.item_pos[item]) || BLINK(masterConfig.osdProfile.item_pos[item]))
-        return;
-
-    uint8_t elemPosX = OSD_X(masterConfig.osdProfile.item_pos[item]);
-    uint8_t elemPosY = OSD_Y(masterConfig.osdProfile.item_pos[item]);
-    char buff[32];
-
-    switch(item) {
-        case OSD_RSSI_VALUE:
-        {
-            uint16_t osdRssi = rssi * 100 / 1024; // change range
-            if (osdRssi >= 100)
-                osdRssi = 99;
-
-            buff[0] = SYM_RSSI;
-            sprintf(buff + 1, "%d", osdRssi);
-            break;
-        }
-
-        case OSD_MAIN_BATT_VOLTAGE:
-        {
-            buff[0] = SYM_BATT_5;
-            sprintf(buff + 1, "%d.%1dV", vbat / 10, vbat % 10);
-            break;
-        }
-
-        case OSD_CURRENT_DRAW:
-        {
-            buff[0] = SYM_AMP;
-            sprintf(buff + 1, "%d.%02d", abs(amperage) / 100, abs(amperage) % 100);
-            break;
-        }
-
-        case OSD_MAH_DRAWN:
-        {
-            buff[0] = SYM_MAH;
-            sprintf(buff + 1, "%d", mAhDrawn);
-            break;
-        }
-
-#ifdef GPS
-        case OSD_GPS_SATS:
-        {
-            buff[0] = 0x1f;
-            sprintf(buff + 1, "%d", GPS_numSat);
-            break;
-        }
-
-        case OSD_GPS_SPEED:
-        {
-            sprintf(buff, "%d", GPS_speed * 36 / 1000);
-            break;
-        }
-#endif // GPS
-
-        case OSD_ALTITUDE:
-        {
-            int32_t alt = osdGetAltitude(BaroAlt);
-            sprintf(buff, "%c%d.%01d%c", alt < 0 ? '-' : ' ', abs(alt / 100), abs((alt % 100) / 10), osdGetAltitudeSymbol());
-            break;
-        }
-
-        case OSD_ONTIME:
-        {
-            uint32_t seconds = micros() / 1000000;
-            buff[0] = SYM_ON_M;
-            sprintf(buff + 1, "%02d:%02d", seconds / 60, seconds % 60);
-            break;
-        }
-
-        case OSD_FLYTIME:
-        {
-            buff[0] = SYM_FLY_M;
-            sprintf(buff + 1, "%02d:%02d", flyTime / 60, flyTime % 60);
-            break;
-        }
-
-        case OSD_FLYMODE:
-        {
-            char *p = "ACRO";
-
-            if (isAirmodeActive())
-                p = "AIR";
-
-            if (FLIGHT_MODE(FAILSAFE_MODE))
-                p = "!FS";
-            else if (FLIGHT_MODE(ANGLE_MODE))
-                p = "STAB";
-            else if (FLIGHT_MODE(HORIZON_MODE))
-                p = "HOR";
-
-            max7456Write(elemPosX, elemPosY, p);
-            return;
-        }
-
-        case OSD_CRAFT_NAME:
-        {
-            if (strlen(masterConfig.name) == 0)
-                strcpy(buff, "CRAFT_NAME");
-            else {
-                for (uint8_t i = 0; i < MAX_NAME_LENGTH; i++) {
-                    buff[i] = toupper((unsigned char)masterConfig.name[i]);
-                    if (masterConfig.name[i] == 0)
-                        break;
-                }
-            }
-
-            break;
-        }
-
-        case OSD_THROTTLE_POS:
-        {
-            buff[0] = SYM_THR;
-            buff[1] = SYM_THR1;
-            sprintf(buff + 2, "%d", (constrain(rcData[THROTTLE], PWM_RANGE_MIN, PWM_RANGE_MAX) - PWM_RANGE_MIN) * 100 / (PWM_RANGE_MAX - PWM_RANGE_MIN));
-            break;
-        }
-
-#ifdef VTX
-        case OSD_VTX_CHANNEL:
-        {
-            sprintf(buff, "CH:%d", current_vtx_channel % CHANNELS_PER_BAND + 1);
-            break;
-        }
-#endif // VTX
-
-        case OSD_CROSSHAIRS:
-            elemPosX = 14 - 1; // Offset for 1 char to the left
-            elemPosY = 6;
-            if (maxScreenSize == VIDEO_BUFFER_CHARS_PAL)
-                ++elemPosY;
-            buff[0] = SYM_AH_CENTER_LINE;
-            buff[1] = SYM_AH_CENTER;
-            buff[2] = SYM_AH_CENTER_LINE_RIGHT;
-            buff[3] = 0;
-            break;
-
-        case OSD_ARTIFICIAL_HORIZON:
-        {
-            elemPosX = 14;
-            elemPosY = 6 - 4; // Top center of the AH area
-
-            int rollAngle = attitude.values.roll;
-            int pitchAngle = attitude.values.pitch;
-
-            if (maxScreenSize == VIDEO_BUFFER_CHARS_PAL)
-                ++elemPosY;
-
-            if (pitchAngle > AH_MAX_PITCH)
-                pitchAngle = AH_MAX_PITCH;
-            if (pitchAngle < -AH_MAX_PITCH)
-                pitchAngle = -AH_MAX_PITCH;
-            if (rollAngle > AH_MAX_ROLL)
-                rollAngle = AH_MAX_ROLL;
-            if (rollAngle < -AH_MAX_ROLL)
-                rollAngle = -AH_MAX_ROLL;
-
-            // Convert pitchAngle to y compensation value
-            pitchAngle = (pitchAngle / 8) - 41; // 41 = 4 * 9 + 5
-
-            for (int8_t x = -4; x <= 4; x++) {
-                int y = (rollAngle * x) / 64;
-                y -= pitchAngle;
-                // y += 41; // == 4 * 9 + 5
-                if (y >= 0 && y <= 81) {
-                    max7456WriteChar(elemPosX + x, elemPosY + (y / 9), (SYM_AH_BAR9_0 + (y % 9)));
-                }
-            }
-
-            osdDrawSingleElement(OSD_HORIZON_SIDEBARS);
-
-            return;
-        }
-
-        case OSD_HORIZON_SIDEBARS:
-        {
-            elemPosX = 14;
-            elemPosY = 6;
-
-            if (maxScreenSize == VIDEO_BUFFER_CHARS_PAL)
-                ++elemPosY;
-
-            // Draw AH sides
-            int8_t hudwidth = AH_SIDEBAR_WIDTH_POS;
-            int8_t hudheight = AH_SIDEBAR_HEIGHT_POS;
-            for (int8_t y = -hudheight; y <= hudheight; y++) {
-                max7456WriteChar(elemPosX - hudwidth, elemPosY + y, SYM_AH_DECORATION);
-                max7456WriteChar(elemPosX + hudwidth, elemPosY + y, SYM_AH_DECORATION);
-            }
-
-            // AH level indicators
-            max7456WriteChar(elemPosX - hudwidth + 1, elemPosY, SYM_AH_LEFT);
-            max7456WriteChar(elemPosX + hudwidth - 1, elemPosY, SYM_AH_RIGHT);
-
-            return;
-        }
-
-        default:
-            return;
-    }
-
-    max7456Write(elemPosX, elemPosY, buff);
-}
-=======
-// Character coordinate and attributes
-
-#define OSD_POS(x,y)  (x | (y << 5))
-#define OSD_X(x)      (x & 0x001F)
-#define OSD_Y(x)      ((x >> 5) & 0x001F)
-
-// Things in both OSD and CMS
-
-#define IS_HI(X)  (rcData[X] > 1750)
-#define IS_LO(X)  (rcData[X] < 1250)
-#define IS_MID(X) (rcData[X] > 1250 && rcData[X] < 1750)
->>>>>>> 071b14f9
 
 bool blinkState = true;
 
@@ -393,30 +101,11 @@
 
 static displayPort_t *osd7456DisplayPort;
 
-<<<<<<< HEAD
-    sprintf(string_buffer, "BF VERSION: %s", FC_VERSION_STRING);
-    max7456Write(5, 6, string_buffer);
-#ifdef CMS
-    max7456Write(7, 7,  CMS_STARTUP_HELP_TEXT1);
-    max7456Write(11, 8, CMS_STARTUP_HELP_TEXT2);
-    max7456Write(11, 9, CMS_STARTUP_HELP_TEXT3);
-#endif
-
-    max7456RefreshAll();
-
-    refreshTimeout = 4 * REFRESH_1S;
-
-#ifdef CMS
-    cmsDeviceRegister(osdCmsInit);
-#endif
-}
-=======
 
 #define AH_MAX_PITCH 200 // Specify maximum AHI pitch value displayed. Default 200 = 20.0 degrees
 #define AH_MAX_ROLL 400  // Specify maximum AHI roll value displayed. Default 400 = 40.0 degrees
 #define AH_SIDEBAR_WIDTH_POS 7
 #define AH_SIDEBAR_HEIGHT_POS 3
->>>>>>> 071b14f9
 
 /**
  * Gets the correct altitude symbol for the current unit system
@@ -447,52 +136,6 @@
 
 static void osdDrawSingleElement(uint8_t item)
 {
-<<<<<<< HEAD
-    int32_t alt = osdGetAltitude(BaroAlt) / 100;
-    statRssi = rssi * 100 / 1024;
-
-    if (statRssi < masterConfig.osdProfile.rssi_alarm)
-        masterConfig.osdProfile.item_pos[OSD_RSSI_VALUE] |= BLINK_FLAG;
-    else
-        masterConfig.osdProfile.item_pos[OSD_RSSI_VALUE] &= ~BLINK_FLAG;
-
-    if (vbat <= (batteryWarningVoltage - 1))
-        masterConfig.osdProfile.item_pos[OSD_MAIN_BATT_VOLTAGE] |= BLINK_FLAG;
-    else
-        masterConfig.osdProfile.item_pos[OSD_MAIN_BATT_VOLTAGE] &= ~BLINK_FLAG;
-
-    if (STATE(GPS_FIX) == 0)
-        masterConfig.osdProfile.item_pos[OSD_GPS_SATS] |= BLINK_FLAG;
-    else
-        masterConfig.osdProfile.item_pos[OSD_GPS_SATS] &= ~BLINK_FLAG;
-
-    if (flyTime / 60 >= masterConfig.osdProfile.time_alarm && ARMING_FLAG(ARMED))
-        masterConfig.osdProfile.item_pos[OSD_FLYTIME] |= BLINK_FLAG;
-    else
-        masterConfig.osdProfile.item_pos[OSD_FLYTIME] &= ~BLINK_FLAG;
-
-    if (mAhDrawn >= masterConfig.osdProfile.cap_alarm)
-        masterConfig.osdProfile.item_pos[OSD_MAH_DRAWN] |= BLINK_FLAG;
-    else
-        masterConfig.osdProfile.item_pos[OSD_MAH_DRAWN] &= ~BLINK_FLAG;
-
-    if (alt >= masterConfig.osdProfile.alt_alarm)
-        masterConfig.osdProfile.item_pos[OSD_ALTITUDE] |= BLINK_FLAG;
-    else
-        masterConfig.osdProfile.item_pos[OSD_ALTITUDE] &= ~BLINK_FLAG;
-}
-
-void osdResetAlarms(void)
-{
-    masterConfig.osdProfile.item_pos[OSD_RSSI_VALUE] &= ~BLINK_FLAG;
-    masterConfig.osdProfile.item_pos[OSD_MAIN_BATT_VOLTAGE] &= ~BLINK_FLAG;
-    masterConfig.osdProfile.item_pos[OSD_GPS_SATS] &= ~BLINK_FLAG;
-    masterConfig.osdProfile.item_pos[OSD_FLYTIME] &= ~BLINK_FLAG;
-    masterConfig.osdProfile.item_pos[OSD_MAH_DRAWN] &= ~BLINK_FLAG;
-}
-
-void osdResetStats(void)
-=======
     if (!VISIBLE(masterConfig.osdProfile.item_pos[item]) || BLINK(masterConfig.osdProfile.item_pos[item]))
         return;
 
@@ -859,7 +502,6 @@
 }
 
 static void osdResetStats(void)
->>>>>>> 071b14f9
 {
     stats.max_current = 0;
     stats.max_speed = 0;
@@ -945,40 +587,8 @@
 
 static void osdRefresh(uint32_t currentTime)
 {
-<<<<<<< HEAD
-    static uint32_t counter = 0;
-#ifdef MAX7456_DMA_CHANNEL_TX
-    // don't touch buffers if DMA transaction is in progress
-    if (max7456DmaInProgres())
-        return;
-#endif // MAX7456_DMA_CHANNEL_TX
-
-    // redraw values in buffer
-    if (counter++ % 5 == 0)
-        osdUpdate(currentTime);
-    else // rest of time redraw screen 10 chars per idle to don't lock the main idle
-        max7456DrawScreen();
-
-    // do not allow ARM if we are in menu
-    if (osdInMenu)
-        DISABLE_ARMING_FLAG(OK_TO_ARM);
-}
-
-void osdUpdate(uint32_t currentTime)
-{
     static uint8_t lastSec = 0;
     uint8_t sec;
-
-#ifdef OSD_CALLS_CMS
-    // detect enter to menu
-    if (IS_MID(THROTTLE) && IS_HI(YAW) && IS_HI(PITCH) && !ARMING_FLAG(ARMED)) {
-        cmsOpenMenu();
-    }
-#endif
-=======
-    static uint8_t lastSec = 0;
-    uint8_t sec;
->>>>>>> 071b14f9
 
     // detect arm/disarm
     if (armState != ARMING_FLAG(ARMED)) {
@@ -1008,16 +618,10 @@
         return;
     }
 
-<<<<<<< HEAD
-    blinkState = (millis() / 200) % 2;
-
-    if (!osdInMenu) {
-=======
     blinkState = (currentTime / 200000) % 2;
 
 #ifdef CMS
     if (!displayIsGrabbed(osd7456DisplayPort)) {
->>>>>>> 071b14f9
         osdUpdateAlarms();
         osdDrawElements();
 #ifdef OSD_CALLS_CMS
@@ -1028,153 +632,6 @@
 #endif
 }
 
-<<<<<<< HEAD
-//
-// OSD specific CMS functions
-//
-#include "io/cms_osd.h"
-
-uint8_t shiftdown;
-
-int osdMenuBegin(void)
-{
-    osdResetAlarms();
-    osdInMenu = true;
-    refreshTimeout = 0;
-
-    return 0;
-}
-
-int osdMenuEnd(void)
-{
-    osdInMenu = false;
-
-    return 0;
-}
-
-int osdClearScreen(void)
-{
-    max7456ClearScreen();
-
-    return 0;
-}
-
-int osdWrite(uint8_t x, uint8_t y, char *s)
-{
-    max7456Write(x, y + shiftdown, s);
-
-    return 0;
-}
-
-void osdResync(displayPort_t *pPort)
-{
-    max7456RefreshAll();
-    pPort->rows = max7456GetRowsCount() - masterConfig.osdProfile.row_shiftdown;
-    pPort->cols = 30;
-}
-
-int osdHeartbeat(void)
-{
-    return 0;
-}
-
-uint32_t osdTxBytesFree(void)
-{
-    return UINT32_MAX;
-}
-
-#ifdef EDIT_ELEMENT_SUPPORT
-void osdEditElement(void *ptr)
-{
-    uint32_t address = (uint32_t)ptr;
-
-    // zsave position on menu stack
-    menuStack[menuStackIdx] = currentMenu;
-    menuStackHistory[menuStackIdx] = currentMenuPos;
-    menuStackIdx++;
-
-    currentElement = (uint16_t *)address;
-
-    *currentElement |= BLINK_FLAG;
-    max7456ClearScreen();
-}
-
-void osdDrawElementPositioningHelp(void)
-{
-    max7456Write(OSD_X(masterConfig.osdProfile.item_pos[OSD_ARTIFICIAL_HORIZON]), OSD_Y(masterConfig.osdProfile.item_pos[OSD_ARTIFICIAL_HORIZON]), "---  HELP --- ");
-    max7456Write(OSD_X(masterConfig.osdProfile.item_pos[OSD_ARTIFICIAL_HORIZON]), OSD_Y(masterConfig.osdProfile.item_pos[OSD_ARTIFICIAL_HORIZON]) + 1, "USE ROLL/PITCH");
-    max7456Write(OSD_X(masterConfig.osdProfile.item_pos[OSD_ARTIFICIAL_HORIZON]), OSD_Y(masterConfig.osdProfile.item_pos[OSD_ARTIFICIAL_HORIZON]) + 2, "TO MOVE ELEM. ");
-    max7456Write(OSD_X(masterConfig.osdProfile.item_pos[OSD_ARTIFICIAL_HORIZON]), OSD_Y(masterConfig.osdProfile.item_pos[OSD_ARTIFICIAL_HORIZON]) + 3, "              ");
-    max7456Write(OSD_X(masterConfig.osdProfile.item_pos[OSD_ARTIFICIAL_HORIZON]), OSD_Y(masterConfig.osdProfile.item_pos[OSD_ARTIFICIAL_HORIZON]) + 4, "YAW - EXIT    ");
-}
-#endif
-
-displayPortVTable_t osdVTable = {
-    osdMenuBegin,
-    osdMenuEnd,
-    osdClearScreen,
-    osdWrite,
-    osdHeartbeat,
-    osdResync,
-    osdTxBytesFree,
-};
-
-void osdCmsInit(displayPort_t *pPort)
-{
-    osdResync(pPort);
-    pPort->vTable = &osdVTable;
-}
-
-OSD_UINT8_t entryAlarmRssi = {&masterConfig.osdProfile.rssi_alarm, 5, 90, 5};
-OSD_UINT16_t entryAlarmCapacity = {&masterConfig.osdProfile.cap_alarm, 50, 30000, 50};
-OSD_UINT16_t enryAlarmFlyTime = {&masterConfig.osdProfile.time_alarm, 1, 200, 1};
-OSD_UINT16_t entryAlarmAltitude = {&masterConfig.osdProfile.alt_alarm, 1, 200, 1};
-
-OSD_Entry cmsx_menuAlarms[] =
-{
-    {"--- ALARMS ---", OME_Label, NULL, NULL, 0},
-    {"RSSI", OME_UINT8, NULL, &entryAlarmRssi, 0},
-    {"MAIN BAT", OME_UINT16, NULL, &entryAlarmCapacity, 0},
-    {"FLY TIME", OME_UINT16, NULL, &enryAlarmFlyTime, 0},
-    {"MAX ALT", OME_UINT16, NULL, &entryAlarmAltitude, 0},
-    {"BACK", OME_Back, NULL, NULL, 0},
-    {NULL, OME_END, NULL, NULL, 0}
-};
-
-OSD_Entry menuOsdActiveElems[] =
-{
-    {"--- ACTIV ELEM ---", OME_Label, NULL, NULL, 0},
-    {"RSSI", OME_VISIBLE, NULL, &masterConfig.osdProfile.item_pos[OSD_RSSI_VALUE], 0},
-    {"MAIN BATTERY", OME_VISIBLE, NULL, &masterConfig.osdProfile.item_pos[OSD_MAIN_BATT_VOLTAGE], 0},
-    {"HORIZON", OME_VISIBLE, NULL, &masterConfig.osdProfile.item_pos[OSD_ARTIFICIAL_HORIZON], 0},
-    {"HORIZON SIDEBARS", OME_VISIBLE, NULL, &masterConfig.osdProfile.item_pos[OSD_HORIZON_SIDEBARS], 0},
-    {"UPTIME", OME_VISIBLE, NULL, &masterConfig.osdProfile.item_pos[OSD_ONTIME], 0},
-    {"FLY TIME", OME_VISIBLE, NULL, &masterConfig.osdProfile.item_pos[OSD_FLYTIME], 0},
-    {"FLY MODE", OME_VISIBLE, NULL, &masterConfig.osdProfile.item_pos[OSD_FLYMODE], 0},
-    {"NAME", OME_VISIBLE, NULL, &masterConfig.osdProfile.item_pos[OSD_CRAFT_NAME], 0},
-    {"THROTTLE", OME_VISIBLE, NULL, &masterConfig.osdProfile.item_pos[OSD_THROTTLE_POS], 0},
-#ifdef VTX
-    {"VTX CHAN", OME_VISIBLE, NULL, &masterConfig.osdProfile.item_pos[OSD_VTX_CHANNEL]},
-#endif // VTX
-    {"CURRENT (A)", OME_VISIBLE, NULL, &masterConfig.osdProfile.item_pos[OSD_CURRENT_DRAW], 0},
-    {"USED MAH", OME_VISIBLE, NULL, &masterConfig.osdProfile.item_pos[OSD_MAH_DRAWN], 0},
-#ifdef GPS
-    {"GPS SPEED", OME_VISIBLE, NULL, &masterConfig.osdProfile.item_pos[OSD_GPS_SPEED], 0},
-    {"GPS SATS.", OME_VISIBLE, NULL, &masterConfig.osdProfile.item_pos[OSD_GPS_SATS], 0},
-#endif // GPS
-    {"ALTITUDE", OME_VISIBLE, NULL, &masterConfig.osdProfile.item_pos[OSD_ALTITUDE], 0},
-    {"BACK", OME_Back, NULL, NULL, 0},
-    {NULL, OME_END, NULL, NULL, 0}
-};
-
-OSD_Entry cmsx_menuOsdLayout[] =
-{
-    {"---SCREEN LAYOUT---", OME_Label, NULL, NULL, 0},
-    {"ACTIVE ELEM.", OME_Submenu, cmsMenuChange, &menuOsdActiveElems[0], 0},
-    {"BACK", OME_Back, NULL, NULL, 0},
-    {NULL, OME_END, NULL, NULL, 0}
-};
-=======
 /*
  * Called periodically by the scheduler
  */
@@ -1201,6 +658,5 @@
 #endif
 }
 
->>>>>>> 071b14f9
 
 #endif // OSD