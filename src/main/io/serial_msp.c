/*
 * This file is part of Cleanflight.
 *
 * Cleanflight is free software: you can redistribute it and/or modify
 * it under the terms of the GNU General Public License as published by
 * the Free Software Foundation, either version 3 of the License, or
 * (at your option) any later version.
 *
 * Cleanflight is distributed in the hope that it will be useful,
 * but WITHOUT ANY WARRANTY; without even the implied warranty of
 * MERCHANTABILITY or FITNESS FOR A PARTICULAR PURPOSE.  See the
 * GNU General Public License for more details.
 *
 * You should have received a copy of the GNU General Public License
 * along with Cleanflight.  If not, see <http://www.gnu.org/licenses/>.
 */

#include <stdbool.h>
#include <stdint.h>
#include <string.h>
#include <math.h>

#include "build_config.h"

#include "platform.h"

#include "common/maths.h"
#include "common/axis.h"

#include "drivers/system.h"
#include "drivers/accgyro.h"
#include "drivers/serial.h"
#include "drivers/bus_i2c.h"
#include "drivers/gpio.h"
#include "drivers/timer.h"
#include "drivers/pwm_rx.h"

#include "flight/flight.h"
#include "flight/mixer.h"
#include "flight/failsafe.h"
#include "flight/navigation.h"
#include "rx/rx.h"
#include "rx/msp.h"
#include "io/escservo.h"
#include "io/rc_controls.h"
#include "io/gps.h"
#include "io/gimbal.h"
#include "io/serial.h"
#include "telemetry/telemetry.h"
#include "sensors/boardalignment.h"
#include "sensors/sensors.h"
#include "sensors/battery.h"
#include "sensors/acceleration.h"
#include "sensors/barometer.h"
#include "sensors/compass.h"
#include "sensors/gyro.h"

#include "config/runtime_config.h"
#include "config/config.h"
#include "config/config_profile.h"
#include "config/config_master.h"

#include "version.h"

#include "serial_msp.h"

static serialPort_t *mspPort;

extern uint16_t cycleTime; // FIXME dependency on mw.c
extern uint16_t rssi; // FIXME dependency on mw.c
extern int16_t debug[4]; // FIXME dependency on mw.c

// Multiwii Serial Protocol 0
#define MSP_VERSION              0
#define CAP_PLATFORM_32BIT          ((uint32_t)1 << 31)
#define CAP_DYNBALANCE              ((uint32_t)1 << 2)
#define CAP_FLAPS                   ((uint32_t)1 << 3)
#define CAP_CHANNEL_FORWARDING      ((uint32_t)1 << 4)
#define CAP_ACTIVATE_AUX1_TO_AUX8   ((uint32_t)1 << 5)

#define MSP_IDENT                100    //out message         multitype + multiwii version + protocol version + capability variable
#define MSP_STATUS               101    //out message         cycletime & errors_count & sensor present & box activation & current setting number
#define MSP_RAW_IMU              102    //out message         9 DOF
#define MSP_SERVO                103    //out message         8 servos
#define MSP_MOTOR                104    //out message         8 motors
#define MSP_RC                   105    //out message         8 rc chan and more
#define MSP_RAW_GPS              106    //out message         fix, numsat, lat, lon, alt, speed, ground course
#define MSP_COMP_GPS             107    //out message         distance home, direction home
#define MSP_ATTITUDE             108    //out message         2 angles 1 heading
#define MSP_ALTITUDE             109    //out message         altitude, variometer
#define MSP_ANALOG               110    //out message         vbat, powermetersum, rssi if available on RX
#define MSP_RC_TUNING            111    //out message         rc rate, rc expo, rollpitch rate, yaw rate, dyn throttle PID
#define MSP_PID                  112    //out message         P I D coeff (9 are used currently)
#define MSP_BOX                  113    //out message         BOX setup (number is dependant of your setup)
#define MSP_MISC                 114    //out message         powermeter trig
#define MSP_MOTOR_PINS           115    //out message         which pins are in use for motors & servos, for GUI
#define MSP_BOXNAMES             116    //out message         the aux switch names
#define MSP_PIDNAMES             117    //out message         the PID names
#define MSP_WP                   118    //out message         get a WP, WP# is in the payload, returns (WP#, lat, lon, alt, flags) WP#0-home, WP#16-poshold
#define MSP_BOXIDS               119    //out message         get the permanent IDs associated to BOXes
#define MSP_SERVO_CONF           120    //out message         Servo settings
#define MSP_NAV_STATUS           121    //out message         Returns navigation status
#define MSP_NAV_CONFIG           122    //out message         Returns navigation parameters
#define MSP_CHANNEL_FORWARDING   123    //out message         Returns channel forwarding settings

#define MSP_SET_RAW_RC           200    //in message          8 rc chan
#define MSP_SET_RAW_GPS          201    //in message          fix, numsat, lat, lon, alt, speed
#define MSP_SET_PID              202    //in message          P I D coeff (9 are used currently)
#define MSP_SET_BOX              203    //in message          BOX setup (number is dependant of your setup)
#define MSP_SET_RC_TUNING        204    //in message          rc rate, rc expo, rollpitch rate, yaw rate, dyn throttle PID
#define MSP_ACC_CALIBRATION      205    //in message          no param
#define MSP_MAG_CALIBRATION      206    //in message          no param
#define MSP_SET_MISC             207    //in message          powermeter trig + 8 free for future use
#define MSP_RESET_CONF           208    //in message          no param
#define MSP_SET_WP               209    //in message          sets a given WP (WP#,lat, lon, alt, flags)
#define MSP_SELECT_SETTING       210    //in message          Select Setting Number (0-2)
#define MSP_SET_HEAD             211    //in message          define a new heading hold direction
#define MSP_SET_SERVO_CONF       212    //in message          Servo settings
#define MSP_SET_CHANNEL_FORWARDING 213  //in message          Channel forwarding settings
#define MSP_SET_MOTOR            214    //in message          PropBalance function
#define MSP_SET_NAV_CONFIG       215    //in message          Sets nav config parameters - write to the eeprom

// #define MSP_BIND                 240    //in message          no param

#define MSP_EEPROM_WRITE         250    //in message          no param

#define MSP_DEBUGMSG             253    //out message         debug string buffer
#define MSP_DEBUG                254    //out message         debug1,debug2,debug3,debug4

// Additional commands that are not compatible with MultiWii
#define MSP_UID                  160    //out message         Unique device ID
#define MSP_ACC_TRIM             240    //out message         get acc angle trim values
#define MSP_SET_ACC_TRIM         239    //in message          set acc angle trim values
#define MSP_GPSSVINFO            164    //out message         get Signal Strength (only U-Blox)

#define INBUF_SIZE 64

#define ACTIVATE_MASK 0xFFF // see

typedef struct box_e {
    const uint8_t boxIndex;         // this is from boxnames enum
    const char *boxName;            // GUI-readable box name
    const uint8_t permanentId;      //
} box_t;

static const box_t const boxes[] = {
    { BOXARM, "ARM;", 0 },
    { BOXANGLE, "ANGLE;", 1 },
    { BOXHORIZON, "HORIZON;", 2 },
    { BOXBARO, "BARO;", 3 },
    //{ BOXVARIO, "VARIO;", 4 },
    { BOXMAG, "MAG;", 5 },
    { BOXHEADFREE, "HEADFREE;", 6 },
    { BOXHEADADJ, "HEADADJ;", 7 },
    { BOXCAMSTAB, "CAMSTAB;", 8 },
    { BOXCAMTRIG, "CAMTRIG;", 9 },
    { BOXGPSHOME, "GPS HOME;", 10 },
    { BOXGPSHOLD, "GPS HOLD;", 11 },
    { BOXPASSTHRU, "PASSTHRU;", 12 },
    { BOXBEEPERON, "BEEPER;", 13 },
    { BOXLEDMAX, "LEDMAX;", 14 },
    { BOXLEDLOW, "LEDLOW;", 15 },
    { BOXLLIGHTS, "LLIGHTS;", 16 },
    { BOXCALIB, "CALIB;", 17 },
    { BOXGOV, "GOVERNOR;", 18 },
    { BOXOSD, "OSD SW;", 19 },
    { BOXTELEMETRY, "TELEMETRY;", 20 },
    { BOXAUTOTUNE, "AUTOTUNE;", 21 },
    { CHECKBOX_ITEM_COUNT, NULL, 0xFF }
};

// this is calculated at startup based on enabled features.
static uint8_t availableBoxes[CHECKBOX_ITEM_COUNT];
// this is the number of filled indexes in above array
static uint8_t numberBoxItems = 0;
// from mixer.c
extern int16_t motor_disarmed[MAX_SUPPORTED_MOTORS];

static const char pidnames[] =
    "ROLL;"
    "PITCH;"
    "YAW;"
    "ALT;"
    "Pos;"
    "PosR;"
    "NavR;"
    "LEVEL;"
    "MAG;"
    "VEL;";

typedef enum {
    IDLE,
    HEADER_START,
    HEADER_M,
    HEADER_ARROW,
    HEADER_SIZE,
    HEADER_CMD,
} mspState_e;

typedef struct mspPort_s {
    serialPort_t *port;
    uint8_t offset;
    uint8_t dataSize;
    uint8_t checksum;
    uint8_t indRX;
    uint8_t inBuf[INBUF_SIZE];
    mspState_e c_state;
    uint8_t cmdMSP;
} mspPort_t;

static mspPort_t mspPorts[MAX_MSP_PORT_COUNT];

static mspPort_t *currentPort;

void serialize32(uint32_t a)
{
    static uint8_t t;
    t = a;
    serialWrite(mspPort, t);
    currentPort->checksum ^= t;
    t = a >> 8;
    serialWrite(mspPort, t);
    currentPort->checksum ^= t;
    t = a >> 16;
    serialWrite(mspPort, t);
    currentPort->checksum ^= t;
    t = a >> 24;
    serialWrite(mspPort, t);
    currentPort->checksum ^= t;
}

void serialize16(int16_t a)
{
    static uint8_t t;
    t = a;
    serialWrite(mspPort, t);
    currentPort->checksum ^= t;
    t = a >> 8 & 0xff;
    serialWrite(mspPort, t);
    currentPort->checksum ^= t;
}

void serialize8(uint8_t a)
{
    serialWrite(mspPort, a);
    currentPort->checksum ^= a;
}

uint8_t read8(void)
{
    return currentPort->inBuf[currentPort->indRX++] & 0xff;
}

uint16_t read16(void)
{
    uint16_t t = read8();
    t += (uint16_t)read8() << 8;
    return t;
}

uint32_t read32(void)
{
    uint32_t t = read16();
    t += (uint32_t)read16() << 16;
    return t;
}

void headSerialResponse(uint8_t err, uint8_t s)
{
    serialize8('$');
    serialize8('M');
    serialize8(err ? '!' : '>');
    currentPort->checksum = 0;               // start calculating a new checksum
    serialize8(s);
    serialize8(currentPort->cmdMSP);
}

void headSerialReply(uint8_t s)
{
    headSerialResponse(0, s);
}

void headSerialError(uint8_t s)
{
    headSerialResponse(1, s);
}

void tailSerialReply(void)
{
    serialize8(currentPort->checksum);
}

void s_struct(uint8_t *cb, uint8_t siz)
{
    headSerialReply(siz);
    while (siz--)
        serialize8(*cb++);
}

void serializeNames(const char *s)
{
    const char *c;
    for (c = s; *c; c++)
        serialize8(*c);
}

void serializeBoxNamesReply(void)
{
    int i, idx, j, flag = 1, count = 0, len;

reset:
    // in first run of the loop, we grab total size of junk to be sent
    // then come back and actually send it
    for (i = 0; i < numberBoxItems; i++) {
        idx = availableBoxes[i];
        len = strlen(boxes[idx].boxName);
        if (flag) {
            count += len;
        } else {
            for (j = 0; j < len; j++)
                serialize8(boxes[idx].boxName[j]);
        }
    }

    if (flag) {
        headSerialReply(count);
        flag = 0;
        goto reset;
    }
}

// This rate is chosen since softserial supports it.
#define MSP_FALLBACK_BAUDRATE 19200

static void openAllMSPSerialPorts(serialConfig_t *serialConfig)
{
    serialPort_t *port;

    uint8_t portIndex = 0;
    do {

        uint32_t baudRate = serialConfig->msp_baudrate;

        bool triedFallbackRate = false;
        do {

            port = openSerialPort(FUNCTION_MSP, NULL, baudRate, MODE_RXTX, SERIAL_NOT_INVERTED);
            if (!port) {
                if (triedFallbackRate) {
                    break;
                }

                baudRate = MSP_FALLBACK_BAUDRATE;
                triedFallbackRate = true;
            }
        } while (!port);

        if (port && portIndex < MAX_MSP_PORT_COUNT) {
            mspPorts[portIndex++].port = port;
        }

    } while (port);

    // XXX this function might help with adding support for MSP on more than one port, if not delete it.
    const serialPortFunctionList_t *serialPortFunctionList = getSerialPortFunctionList();
    UNUSED(serialPortFunctionList);
}

void mspInit(serialConfig_t *serialConfig)
{
    int idx;

    // calculate used boxes based on features and fill availableBoxes[] array
    memset(availableBoxes, 0xFF, sizeof(availableBoxes));

    idx = 0;
    availableBoxes[idx++] = BOXARM;

    if (sensors(SENSOR_ACC)) {
        availableBoxes[idx++] = BOXANGLE;
        availableBoxes[idx++] = BOXHORIZON;
    }

    if (sensors(SENSOR_BARO)) {
        availableBoxes[idx++] = BOXBARO;
    }

    if (sensors(SENSOR_ACC) || sensors(SENSOR_MAG)) {
        availableBoxes[idx++] = BOXMAG;
        availableBoxes[idx++] = BOXHEADFREE;
        availableBoxes[idx++] = BOXHEADADJ;
    }

    if (feature(FEATURE_SERVO_TILT))
        availableBoxes[idx++] = BOXCAMSTAB;

#ifdef GPS
    if (feature(FEATURE_GPS)) {
        availableBoxes[idx++] = BOXGPSHOME;
        availableBoxes[idx++] = BOXGPSHOLD;
    }
#endif

    if (masterConfig.mixerConfiguration == MULTITYPE_FLYING_WING || masterConfig.mixerConfiguration == MULTITYPE_AIRPLANE)
        availableBoxes[idx++] = BOXPASSTHRU;

    availableBoxes[idx++] = BOXBEEPERON;

    if (feature(FEATURE_INFLIGHT_ACC_CAL))
        availableBoxes[idx++] = BOXCALIB;

    availableBoxes[idx++] = BOXOSD;

    if (feature(FEATURE_TELEMETRY && masterConfig.telemetryConfig.telemetry_switch))
        availableBoxes[idx++] = BOXTELEMETRY;

    availableBoxes[idx++] = BOXAUTOTUNE;

    numberBoxItems = idx;

    memset(mspPorts, 0x00, sizeof(mspPorts));

    openAllMSPSerialPorts(serialConfig);
}

static bool processOutCommand(uint8_t cmdMSP)
{
    uint32_t i, tmp, junk;
#ifdef GPS
    uint8_t wp_no;
    int32_t lat = 0, lon = 0;
#endif

    switch (cmdMSP) {
<<<<<<< HEAD
=======
    case MSP_SET_RAW_RC:
        // FIXME need support for more than 8 channels
        for (i = 0; i < 8; i++)
            rcData[i] = read16();
        headSerialReply(0);
        rxMspFrameRecieve();
        break;
    case MSP_SET_ACC_TRIM:
        currentProfile->accelerometerTrims.values.pitch = read16();
        currentProfile->accelerometerTrims.values.roll  = read16();
        headSerialReply(0);
        break;
#ifdef GPS
    case MSP_SET_RAW_GPS:
        f.GPS_FIX = read8();
        GPS_numSat = read8();
        GPS_coord[LAT] = read32();
        GPS_coord[LON] = read32();
        GPS_altitude = read16();
        GPS_speed = read16();
        GPS_update |= 2;        // New data signalisation to GPS functions
        headSerialReply(0);
        break;
#endif
    case MSP_SET_PID:
        if (currentProfile->pidController == 2) {
            for (i = 0; i < 3; i++) {
                currentProfile->pidProfile.P_f[i] = (float)read8() / 10.0f;
                currentProfile->pidProfile.I_f[i] = (float)read8() / 100.0f;
                currentProfile->pidProfile.D_f[i] = (float)read8() / 1000.0f;
            }
            for (i = 3; i < PID_ITEM_COUNT; i++) {
                if (i == PIDLEVEL) {
                    currentProfile->pidProfile.A_level = (float)read8() / 10.0f;
                    currentProfile->pidProfile.H_level = (float)read8() / 10.0f;
                    read8();
                } else {
                    currentProfile->pidProfile.P8[i] = read8();
                    currentProfile->pidProfile.I8[i] = read8();
                    currentProfile->pidProfile.D8[i] = read8();
                }
            }
        } else {
            for (i = 0; i < PID_ITEM_COUNT; i++) {
                currentProfile->pidProfile.P8[i] = read8();
                currentProfile->pidProfile.I8[i] = read8();
                currentProfile->pidProfile.D8[i] = read8();
            }
        }
        headSerialReply(0);
        break;
    case MSP_SET_BOX:
        for (i = 0; i < numberBoxItems; i++)
            currentProfile->activate[availableBoxes[i]] = read16() & ACTIVATE_MASK;
        for (i = 0; i < numberBoxItems; i++)
            currentProfile->activate[availableBoxes[i]] |= (read16() & ACTIVATE_MASK) << 16;
        headSerialReply(0);
        break;
    case MSP_SET_RC_TUNING:
        currentProfile->controlRateConfig.rcRate8 = read8();
        currentProfile->controlRateConfig.rcExpo8 = read8();
        currentProfile->controlRateConfig.rollPitchRate = read8();
        currentProfile->controlRateConfig.yawRate = read8();
        currentProfile->dynThrPID = read8();
        currentProfile->controlRateConfig.thrMid8 = read8();
        currentProfile->controlRateConfig.thrExpo8 = read8();
        headSerialReply(0);
        break;
    case MSP_SET_MISC:
        read16(); // powerfailmeter
        masterConfig.escAndServoConfig.minthrottle = read16();
        masterConfig.escAndServoConfig.maxthrottle = read16();
        masterConfig.escAndServoConfig.mincommand = read16();
        currentProfile->failsafeConfig.failsafe_throttle = read16();
        read16();
        read32();
        currentProfile->mag_declination = read16() * 10;
        masterConfig.batteryConfig.vbatscale = read8();           // actual vbatscale as intended
        masterConfig.batteryConfig.vbatmincellvoltage = read8();  // vbatlevel_warn1 in MWC2.3 GUI
        masterConfig.batteryConfig.vbatmaxcellvoltage = read8();  // vbatlevel_warn2 in MWC2.3 GUI
        read8();                            // vbatlevel_crit (unused)
        headSerialReply(0);
        break;
    case MSP_SET_MOTOR:
        for (i = 0; i < 8; i++) // FIXME should this use MAX_MOTORS or MAX_SUPPORTED_MOTORS instead of 8
            motor_disarmed[i] = read16();
        headSerialReply(0);
        break;
    case MSP_SELECT_SETTING:
        if (!f.ARMED) {
            masterConfig.current_profile_index = read8();
            if (masterConfig.current_profile_index > 2) {
                masterConfig.current_profile_index = 0;
            }
            writeEEPROM();
            readEEPROM();
        }
        headSerialReply(0);
        break;
    case MSP_SET_HEAD:
        magHold = read16();
        headSerialReply(0);
        break;
>>>>>>> 26cbe718
    case MSP_IDENT:
        headSerialReply(7);
        serialize8(MW_VERSION);
        serialize8(masterConfig.mixerConfiguration); // type of multicopter
        serialize8(MSP_VERSION);            // MultiWii Serial Protocol Version
        serialize32(CAP_PLATFORM_32BIT | CAP_DYNBALANCE | (masterConfig.airplaneConfig.flaps_speed ? CAP_FLAPS : 0) | CAP_CHANNEL_FORWARDING | CAP_ACTIVATE_AUX1_TO_AUX8); // "capability"
        break;
    case MSP_STATUS:
        headSerialReply(11);
        serialize16(cycleTime);
        serialize16(i2cGetErrorCounter());
        serialize16(sensors(SENSOR_ACC) | sensors(SENSOR_BARO) << 1 | sensors(SENSOR_MAG) << 2 | sensors(SENSOR_GPS) << 3 | sensors(SENSOR_SONAR) << 4);
        // OK, so you waste all the fucking time to have BOXNAMES and BOXINDEXES etc, and then you go ahead and serialize enabled shit simply by stuffing all
        // the bits in order, instead of setting the enabled bits based on BOXINDEX. WHERE IS THE FUCKING LOGIC IN THIS, FUCKWADS.
        // Serialize the boxes in the order we delivered them, until multiwii retards fix their shit
        junk = 0;
        tmp = f.ANGLE_MODE << BOXANGLE |
            f.HORIZON_MODE << BOXHORIZON |
            f.BARO_MODE << BOXBARO |
            f.MAG_MODE << BOXMAG |
            f.HEADFREE_MODE << BOXHEADFREE |
            rcOptions[BOXHEADADJ] << BOXHEADADJ |
            rcOptions[BOXCAMSTAB] << BOXCAMSTAB |
            rcOptions[BOXCAMTRIG] << BOXCAMTRIG |
            f.GPS_HOME_MODE << BOXGPSHOME |
            f.GPS_HOLD_MODE << BOXGPSHOLD |
            f.PASSTHRU_MODE << BOXPASSTHRU |
            rcOptions[BOXBEEPERON] << BOXBEEPERON |
            rcOptions[BOXLEDMAX] << BOXLEDMAX |
            rcOptions[BOXLLIGHTS] << BOXLLIGHTS |
            rcOptions[BOXCALIB] << BOXCALIB |
            rcOptions[BOXGOV] << BOXGOV |
            rcOptions[BOXOSD] << BOXOSD |
            rcOptions[BOXTELEMETRY] << BOXTELEMETRY |
            rcOptions[BOXAUTOTUNE] << BOXAUTOTUNE |
            f.ARMED << BOXARM;
        for (i = 0; i < numberBoxItems; i++) {
            int flag = (tmp & (1 << availableBoxes[i]));
            if (flag)
                junk |= 1 << i;
        }
        serialize32(junk);
        serialize8(masterConfig.current_profile_index);
        break;
    case MSP_RAW_IMU:
        headSerialReply(18);
        // Retarded hack until multiwiidorks start using real units for sensor data
        if (acc_1G > 1024) {
            for (i = 0; i < 3; i++)
                serialize16(accSmooth[i] / 8);
        } else {
            for (i = 0; i < 3; i++)
                serialize16(accSmooth[i]);
        }
        for (i = 0; i < 3; i++)
            serialize16(gyroData[i]);
        for (i = 0; i < 3; i++)
            serialize16(magADC[i]);
        break;
    case MSP_SERVO:
        s_struct((uint8_t *)&servo, 16);
        break;
    case MSP_SERVO_CONF:
        headSerialReply(56);
        for (i = 0; i < MAX_SUPPORTED_SERVOS; i++) {
            serialize16(currentProfile->servoConf[i].min);
            serialize16(currentProfile->servoConf[i].max);
            serialize16(currentProfile->servoConf[i].middle);
            serialize8(currentProfile->servoConf[i].rate);
<<<<<<< HEAD
=======
        }
        break;
    case MSP_SET_SERVO_CONF:
        headSerialReply(0);
        for (i = 0; i < MAX_SUPPORTED_SERVOS; i++) {
            currentProfile->servoConf[i].min = read16();
            currentProfile->servoConf[i].max = read16();
            // provide temporary support for old clients that try and send a channel index instead of a servo middle
            uint16_t potentialServoMiddleOrChannelToForward = read16();
            if (potentialServoMiddleOrChannelToForward < MAX_SUPPORTED_SERVOS) {
                currentProfile->servoConf[i].forwardFromChannel = potentialServoMiddleOrChannelToForward;
            }
            if (potentialServoMiddleOrChannelToForward >= PWM_RANGE_MIN && potentialServoMiddleOrChannelToForward <= PWM_RANGE_MAX) {
                currentProfile->servoConf[i].middle = potentialServoMiddleOrChannelToForward;
            }
            currentProfile->servoConf[i].rate = read8();
>>>>>>> 26cbe718
        }
        break;
    case MSP_CHANNEL_FORWARDING:
        headSerialReply(8);
        for (i = 0; i < MAX_SUPPORTED_SERVOS; i++) {
            serialize8(currentProfile->servoConf[i].forwardFromChannel);
<<<<<<< HEAD
=======
        }
        break;
    case MSP_SET_CHANNEL_FORWARDING:
        headSerialReply(0);
        for (i = 0; i < MAX_SUPPORTED_SERVOS; i++) {
            currentProfile->servoConf[i].forwardFromChannel = read8();
>>>>>>> 26cbe718
        }
        break;
    case MSP_MOTOR:
        s_struct((uint8_t *)motor, 16);
        break;
    case MSP_RC:
        headSerialReply(2 * rxRuntimeConfig.channelCount);
        for (i = 0; i < rxRuntimeConfig.channelCount; i++)
            serialize16(rcData[i]);
        break;
    case MSP_ATTITUDE:
        headSerialReply(6);
        for (i = 0; i < 2; i++)
            serialize16(inclination.raw[i]);
        serialize16(heading);
        break;
    case MSP_ALTITUDE:
        headSerialReply(6);
        serialize32(EstAlt);
        serialize16(vario);
        break;
    case MSP_ANALOG:
        headSerialReply(7);
        serialize8((uint8_t)constrain(vbat, 0, 255));
        serialize16((uint16_t)constrain(mAhDrawn, 0, 0xFFFF)); // milliamphours drawn from battery
        serialize16(rssi);
        if(masterConfig.batteryConfig.multiwiiCurrentMeterOutput) {
            serialize16((uint16_t)constrain((abs(amperage) * 10), 0, 0xFFFF)); // send amperage in 0.001 A steps
        } else
            serialize16((uint16_t)constrain(abs(amperage), 0, 0xFFFF)); // send amperage in 0.01 A steps
        break;
    case MSP_RC_TUNING:
        headSerialReply(7);
        serialize8(currentProfile->controlRateConfig.rcRate8);
        serialize8(currentProfile->controlRateConfig.rcExpo8);
        serialize8(currentProfile->controlRateConfig.rollPitchRate);
        serialize8(currentProfile->controlRateConfig.yawRate);
        serialize8(currentProfile->dynThrPID);
        serialize8(currentProfile->controlRateConfig.thrMid8);
        serialize8(currentProfile->controlRateConfig.thrExpo8);
        break;
    case MSP_PID:
        headSerialReply(3 * PID_ITEM_COUNT);
        if (currentProfile->pidController == 2) { // convert float stuff into uint8_t to keep backwards compatability with all 8-bit shit with new pid
            for (i = 0; i < 3; i++) {
                serialize8(constrain(lrintf(currentProfile->pidProfile.P_f[i] * 10.0f), 0, 250));
                serialize8(constrain(lrintf(currentProfile->pidProfile.I_f[i] * 100.0f), 0, 250));
                serialize8(constrain(lrintf(currentProfile->pidProfile.D_f[i] * 1000.0f), 0, 100));
            }
            for (i = 3; i < PID_ITEM_COUNT; i++) {
                if (i == PIDLEVEL) {
                    serialize8(constrain(lrintf(currentProfile->pidProfile.A_level * 10.0f), 0, 250));
                    serialize8(constrain(lrintf(currentProfile->pidProfile.H_level * 10.0f), 0, 250));
                    serialize8(0);
                } else {
                    serialize8(currentProfile->pidProfile.P8[i]);
                    serialize8(currentProfile->pidProfile.I8[i]);
                    serialize8(currentProfile->pidProfile.D8[i]);
                }
            }
        } else {
            for (i = 0; i < PID_ITEM_COUNT; i++) {
                serialize8(currentProfile->pidProfile.P8[i]);
                serialize8(currentProfile->pidProfile.I8[i]);
                serialize8(currentProfile->pidProfile.D8[i]);
            }
        }
        break;
    case MSP_PIDNAMES:
        headSerialReply(sizeof(pidnames) - 1);
        serializeNames(pidnames);
        break;
    case MSP_BOX:
        headSerialReply(4 * numberBoxItems);
        for (i = 0; i < numberBoxItems; i++)
            serialize16(currentProfile->activate[availableBoxes[i]] & ACTIVATE_MASK);
        for (i = 0; i < numberBoxItems; i++)
            serialize16((currentProfile->activate[availableBoxes[i]] >> 16) & ACTIVATE_MASK);
        break;
    case MSP_BOXNAMES:
        // headSerialReply(sizeof(boxnames) - 1);
        serializeBoxNamesReply();
        break;
    case MSP_BOXIDS:
        headSerialReply(numberBoxItems);
        for (i = 0; i < numberBoxItems; i++)
            serialize8(availableBoxes[i]);
        break;
    case MSP_MISC:
        headSerialReply(2 * 6 + 4 + 2 + 4);
        serialize16(0); // intPowerTrigger1 (aka useless trash)
        serialize16(masterConfig.escAndServoConfig.minthrottle);
        serialize16(masterConfig.escAndServoConfig.maxthrottle);
        serialize16(masterConfig.escAndServoConfig.mincommand);
        serialize16(currentProfile->failsafeConfig.failsafe_throttle);
        serialize16(0); // plog useless shit
        serialize32(0); // plog useless shit
        serialize16(currentProfile->mag_declination / 10); // TODO check this shit
        serialize8(masterConfig.batteryConfig.vbatscale);
        serialize8(masterConfig.batteryConfig.vbatmincellvoltage);
        serialize8(masterConfig.batteryConfig.vbatmaxcellvoltage);
        serialize8(0);
        break;
    case MSP_MOTOR_PINS:
        headSerialReply(8);
        for (i = 0; i < 8; i++)
            serialize8(i + 1);
        break;
#ifdef GPS
    case MSP_RAW_GPS:
        headSerialReply(16);
        serialize8(f.GPS_FIX);
        serialize8(GPS_numSat);
        serialize32(GPS_coord[LAT]);
        serialize32(GPS_coord[LON]);
        serialize16(GPS_altitude);
        serialize16(GPS_speed);
        serialize16(GPS_ground_course);
        break;
    case MSP_COMP_GPS:
        headSerialReply(5);
        serialize16(GPS_distanceToHome);
        serialize16(GPS_directionToHome);
        serialize8(GPS_update & 1);
        break;
    case MSP_WP:
        wp_no = read8();    // get the wp number
        headSerialReply(18);
        if (wp_no == 0) {
            lat = GPS_home[LAT];
            lon = GPS_home[LON];
        } else if (wp_no == 16) {
            lat = GPS_hold[LAT];
            lon = GPS_hold[LON];
        }
        serialize8(wp_no);
        serialize32(lat);
        serialize32(lon);
        serialize32(AltHold);           // altitude (cm) will come here -- temporary implementation to test feature with apps
        serialize16(0);                 // heading  will come here (deg)
        serialize16(0);                 // time to stay (ms) will come here
        serialize8(0);                  // nav flag will come here
        break;
    case MSP_GPSSVINFO:
        headSerialReply(1 + (GPS_numCh * 4));
        serialize8(GPS_numCh);
           for (i = 0; i < GPS_numCh; i++){
               serialize8(GPS_svinfo_chn[i]);
               serialize8(GPS_svinfo_svid[i]);
               serialize8(GPS_svinfo_quality[i]);
               serialize8(GPS_svinfo_cno[i]);
            }
        break;
#endif
    case MSP_DEBUG:
        headSerialReply(8);
        // make use of this crap, output some useful QA statistics
        //debug[3] = ((hse_value / 1000000) * 1000) + (SystemCoreClock / 1000000);         // XX0YY [crystal clock : core clock]
        for (i = 0; i < 4; i++)
            serialize16(debug[i]);      // 4 variables are here for general monitoring purpose
        break;

    // Additional commands that are not compatible with MultiWii
    case MSP_ACC_TRIM:
        headSerialReply(4);
        serialize16(currentProfile->accelerometerTrims.values.pitch);
        serialize16(currentProfile->accelerometerTrims.values.roll);
        break;
    case MSP_UID:
        headSerialReply(12);
        serialize32(U_ID_0);
        serialize32(U_ID_1);
        serialize32(U_ID_2);
        break;
    default:
        return false;
    }
    return true;
}

static bool processInCommand(void)
{
    uint32_t i;
#ifdef GPS
    uint8_t wp_no;
    int32_t lat = 0, lon = 0, alt = 0;
#endif

    switch (currentPort->cmdMSP) {
    case MSP_SELECT_SETTING:
        if (!f.ARMED) {
            masterConfig.current_profile_index = read8();
            if (masterConfig.current_profile_index > 2) {
                masterConfig.current_profile_index = 0;
            }
            writeEEPROM();
            readEEPROM();
        }
        break;
    case MSP_SET_HEAD:
        magHold = read16();
        break;
    case MSP_SET_RAW_RC:
        // FIXME need support for more than 8 channels
        for (i = 0; i < 8; i++)
            rcData[i] = read16();
        rxMspFrameRecieve();
        break;
    case MSP_SET_ACC_TRIM:
        currentProfile->accelerometerTrims.values.pitch = read16();
        currentProfile->accelerometerTrims.values.roll  = read16();
        break;
    case MSP_SET_PID:
        if (currentProfile->pidController == 2) {
            for (i = 0; i < 3; i++) {
                currentProfile->pidProfile.P_f[i] = (float)read8() / 10.0f;
                currentProfile->pidProfile.I_f[i] = (float)read8() / 100.0f;
                currentProfile->pidProfile.D_f[i] = (float)read8() / 1000.0f;
            }
            for (i = 3; i < PID_ITEM_COUNT; i++) {
                if (i == PIDLEVEL) {
                    currentProfile->pidProfile.A_level = (float)read8() / 10.0f;
                    currentProfile->pidProfile.H_level = (float)read8() / 10.0f;
                    read8();
                } else {
                    currentProfile->pidProfile.P8[i] = read8();
                    currentProfile->pidProfile.I8[i] = read8();
                    currentProfile->pidProfile.D8[i] = read8();
                }
            }
        } else {
            for (i = 0; i < PID_ITEM_COUNT; i++) {
                currentProfile->pidProfile.P8[i] = read8();
                currentProfile->pidProfile.I8[i] = read8();
                currentProfile->pidProfile.D8[i] = read8();
            }
        }
        break;
    case MSP_SET_BOX:
        for (i = 0; i < numberBoxItems; i++)
            currentProfile->activate[availableBoxes[i]] = read16() & ACTIVATE_MASK;
        for (i = 0; i < numberBoxItems; i++)
            currentProfile->activate[availableBoxes[i]] |= (read16() & ACTIVATE_MASK) << 16;
        break;
    case MSP_SET_RC_TUNING:
        currentProfile->controlRateConfig.rcRate8 = read8();
        currentProfile->controlRateConfig.rcExpo8 = read8();
        currentProfile->controlRateConfig.rollPitchRate = read8();
        currentProfile->controlRateConfig.yawRate = read8();
        currentProfile->dynThrPID = read8();
        currentProfile->controlRateConfig.thrMid8 = read8();
        currentProfile->controlRateConfig.thrExpo8 = read8();
        break;
    case MSP_SET_MISC:
        read16(); // powerfailmeter
        masterConfig.escAndServoConfig.minthrottle = read16();
        masterConfig.escAndServoConfig.maxthrottle = read16();
        masterConfig.escAndServoConfig.mincommand = read16();
        currentProfile->failsafeConfig.failsafe_throttle = read16();
        read16();
        read32();
        currentProfile->mag_declination = read16() * 10;
        masterConfig.batteryConfig.vbatscale = read8();           // actual vbatscale as intended
        masterConfig.batteryConfig.vbatmincellvoltage = read8();  // vbatlevel_warn1 in MWC2.3 GUI
        masterConfig.batteryConfig.vbatmaxcellvoltage = read8();  // vbatlevel_warn2 in MWC2.3 GUI
        read8();                            // vbatlevel_crit (unused)
        break;
    case MSP_SET_MOTOR:
        for (i = 0; i < 8; i++) // FIXME should this use MAX_MOTORS or MAX_SUPPORTED_MOTORS instead of 8
            motor_disarmed[i] = read16();
        break;
    case MSP_SET_SERVO_CONF:
        for (i = 0; i < MAX_SUPPORTED_SERVOS; i++) {
            currentProfile->servoConf[i].min = read16();
            currentProfile->servoConf[i].max = read16();
            // provide temporary support for old clients that try and send a channel index instead of a servo middle
            uint16_t potentialServoMiddleOrChannelToForward = read16();
            if (potentialServoMiddleOrChannelToForward < MAX_SUPPORTED_SERVOS) {
                currentProfile->servoConf[i].forwardFromChannel = potentialServoMiddleOrChannelToForward;
            }
            if (potentialServoMiddleOrChannelToForward >= PWM_RANGE_MIN && potentialServoMiddleOrChannelToForward <= PWM_RANGE_MAX) {
                currentProfile->servoConf[i].middle = potentialServoMiddleOrChannelToForward;
            }
            currentProfile->servoConf[i].rate = read8();
        }
        break;
    case MSP_SET_CHANNEL_FORWARDING:
        for (i = 0; i < MAX_SUPPORTED_SERVOS; i++) {
            currentProfile->servoConf[i].forwardFromChannel = read8();
        }
        break;
    case MSP_RESET_CONF:
        if (!f.ARMED) {
            resetEEPROM();
            readEEPROM();
        }
        break;
    case MSP_ACC_CALIBRATION:
        if (!f.ARMED)
            accSetCalibrationCycles(CALIBRATING_ACC_CYCLES);
        break;
    case MSP_MAG_CALIBRATION:
        if (!f.ARMED)
            f.CALIBRATE_MAG = 1;
        break;
    case MSP_EEPROM_WRITE:
        if (f.ARMED) {
            headSerialError(0);
            return true;
        }
        //copyCurrentProfileToProfileSlot(masterConfig.current_profile_index);
        writeEEPROM();
        readEEPROM();
        break;
#ifdef GPS
    case MSP_SET_RAW_GPS:
        f.GPS_FIX = read8();
        GPS_numSat = read8();
        GPS_coord[LAT] = read32();
        GPS_coord[LON] = read32();
        GPS_altitude = read16();
        GPS_speed = read16();
        GPS_update |= 2;        // New data signalisation to GPS functions
        break;
    case MSP_SET_WP:
        wp_no = read8();    //get the wp number
        lat = read32();
        lon = read32();
        alt = read32();     // to set altitude (cm)
        read16();           // future: to set heading (deg)
        read16();           // future: to set time to stay (ms)
        read8();            // future: to set nav flag
        if (wp_no == 0) {
            GPS_home[LAT] = lat;
            GPS_home[LON] = lon;
            f.GPS_HOME_MODE = 0;        // with this flag, GPS_set_next_wp will be called in the next loop -- OK with SERIAL GPS / OK with I2C GPS
            f.GPS_FIX_HOME = 1;
            if (alt != 0)
                AltHold = alt;          // temporary implementation to test feature with apps
        } else if (wp_no == 16) {       // OK with SERIAL GPS  --  NOK for I2C GPS / needs more code dev in order to inject GPS coord inside I2C GPS
            GPS_hold[LAT] = lat;
            GPS_hold[LON] = lon;
            if (alt != 0)
                AltHold = alt;          // temporary implementation to test feature with apps
            nav_mode = NAV_MODE_WP;
            GPS_set_next_wp(&GPS_hold[LAT], &GPS_hold[LON]);
        }
<<<<<<< HEAD
=======
        headSerialReply(0);
        break;
#endif /* GPS */
    case MSP_RESET_CONF:
        if (!f.ARMED) {
            resetEEPROM();
            readEEPROM();
        }
        headSerialReply(0);
        break;
    case MSP_ACC_CALIBRATION:
        if (!f.ARMED)
            accSetCalibrationCycles(CALIBRATING_ACC_CYCLES);
        headSerialReply(0);
        break;
    case MSP_MAG_CALIBRATION:
        if (!f.ARMED)
            f.CALIBRATE_MAG = 1;
        headSerialReply(0);
        break;
    case MSP_EEPROM_WRITE:
        if (f.ARMED) {
            headSerialError(0);
        } else {
            writeEEPROM();
            readEEPROM();
            headSerialReply(0);
        }
        break;
    case MSP_DEBUG:
        headSerialReply(8);
        // make use of this crap, output some useful QA statistics
        //debug[3] = ((hse_value / 1000000) * 1000) + (SystemCoreClock / 1000000);         // XX0YY [crystal clock : core clock]
        for (i = 0; i < 4; i++)
            serialize16(debug[i]);      // 4 variables are here for general monitoring purpose
        break;

    // Additional commands that are not compatible with MultiWii
    case MSP_ACC_TRIM:
        headSerialReply(4);
        serialize16(currentProfile->accelerometerTrims.values.pitch);
        serialize16(currentProfile->accelerometerTrims.values.roll);
        break;
    case MSP_UID:
        headSerialReply(12);
        serialize32(U_ID_0);
        serialize32(U_ID_1);
        serialize32(U_ID_2);
        break;
#ifdef GPS
    case MSP_GPSSVINFO:
        headSerialReply(1 + (GPS_numCh * 4));
        serialize8(GPS_numCh);
           for (i = 0; i < GPS_numCh; i++){
               serialize8(GPS_svinfo_chn[i]);
               serialize8(GPS_svinfo_svid[i]);
               serialize8(GPS_svinfo_quality[i]);
               serialize8(GPS_svinfo_cno[i]);
            }
>>>>>>> 26cbe718
        break;
#endif
    default:
        // we do not know how to handle the (valid) message, indicate error MSP $M!
        return false;
    }
    headSerialReply(0);
    return true;
}

static void mspProcessPort(void)
{
    uint8_t c;

    while (serialTotalBytesWaiting(mspPort)) {
        c = serialRead(mspPort);

        if (currentPort->c_state == IDLE) {
            currentPort->c_state = (c == '$') ? HEADER_START : IDLE;
            if (currentPort->c_state == IDLE && !f.ARMED)
                evaluateOtherData(c); // if not armed evaluate all other incoming serial data
        } else if (currentPort->c_state == HEADER_START) {
            currentPort->c_state = (c == 'M') ? HEADER_M : IDLE;
        } else if (currentPort->c_state == HEADER_M) {
            currentPort->c_state = (c == '<') ? HEADER_ARROW : IDLE;
        } else if (currentPort->c_state == HEADER_ARROW) {
            if (c > INBUF_SIZE) {       // now we are expecting the payload size
                currentPort->c_state = IDLE;
                continue;
            }
            currentPort->dataSize = c;
            currentPort->offset = 0;
            currentPort->checksum = 0;
            currentPort->indRX = 0;
            currentPort->checksum ^= c;
            currentPort->c_state = HEADER_SIZE;      // the command is to follow
        } else if (currentPort->c_state == HEADER_SIZE) {
            currentPort->cmdMSP = c;
            currentPort->checksum ^= c;
            currentPort->c_state = HEADER_CMD;
        } else if (currentPort->c_state == HEADER_CMD && currentPort->offset < currentPort->dataSize) {
            currentPort->checksum ^= c;
            currentPort->inBuf[currentPort->offset++] = c;
        } else if (currentPort->c_state == HEADER_CMD && currentPort->offset >= currentPort->dataSize) {
            if (currentPort->checksum == c) {        // compare calculated and transferred checksum
                // we got a valid packet, evaluate it
                if (!(processOutCommand(currentPort->cmdMSP) || processInCommand())) {
                    headSerialError(0);
                }
                tailSerialReply();
            }
            currentPort->c_state = IDLE;
        }
    }
}

void mspProcess(void) {
    uint8_t portIndex;
    for (portIndex = 0; portIndex < MAX_MSP_PORT_COUNT; portIndex++) {
        currentPort = &mspPorts[portIndex];
        if (!currentPort->port) {
            continue;
        }
        mspPort = currentPort->port;
        mspProcessPort();
    }
}

static const uint8_t mspTelemetryCommandSequence[] = {
    MSP_BOXNAMES,   // repeat boxnames, in case the first transmission was lost or never received.
    MSP_STATUS,
    MSP_IDENT,
    MSP_RAW_IMU,
    MSP_ALTITUDE,
    MSP_RAW_GPS,
    MSP_RC,
    MSP_MOTOR_PINS,
    MSP_ATTITUDE,
    MSP_SERVO
};

#define MSP_TELEMETRY_COMMAND_SEQUENCE_ENTRY_COUNT (sizeof(mspTelemetryCommandSequence) / sizeof(mspTelemetryCommandSequence[0]))

void sendMspTelemetry(void)
{
    static uint32_t sequenceIndex = 0;

    uint8_t portIndex;
    for (portIndex = 0; portIndex < MAX_MSP_PORT_COUNT; portIndex++) {
        currentPort = &mspPorts[portIndex];
        if (!currentPort->port) {
            continue;
        }
        mspPort = currentPort->port;
        processOutCommand(mspTelemetryCommandSequence[sequenceIndex]);
        tailSerialReply();

    }

    sequenceIndex++;
    if (sequenceIndex >= MSP_TELEMETRY_COMMAND_SEQUENCE_ENTRY_COUNT) {
        sequenceIndex = 0;
    }
}<|MERGE_RESOLUTION|>--- conflicted
+++ resolved
@@ -432,112 +432,6 @@
 #endif
 
     switch (cmdMSP) {
-<<<<<<< HEAD
-=======
-    case MSP_SET_RAW_RC:
-        // FIXME need support for more than 8 channels
-        for (i = 0; i < 8; i++)
-            rcData[i] = read16();
-        headSerialReply(0);
-        rxMspFrameRecieve();
-        break;
-    case MSP_SET_ACC_TRIM:
-        currentProfile->accelerometerTrims.values.pitch = read16();
-        currentProfile->accelerometerTrims.values.roll  = read16();
-        headSerialReply(0);
-        break;
-#ifdef GPS
-    case MSP_SET_RAW_GPS:
-        f.GPS_FIX = read8();
-        GPS_numSat = read8();
-        GPS_coord[LAT] = read32();
-        GPS_coord[LON] = read32();
-        GPS_altitude = read16();
-        GPS_speed = read16();
-        GPS_update |= 2;        // New data signalisation to GPS functions
-        headSerialReply(0);
-        break;
-#endif
-    case MSP_SET_PID:
-        if (currentProfile->pidController == 2) {
-            for (i = 0; i < 3; i++) {
-                currentProfile->pidProfile.P_f[i] = (float)read8() / 10.0f;
-                currentProfile->pidProfile.I_f[i] = (float)read8() / 100.0f;
-                currentProfile->pidProfile.D_f[i] = (float)read8() / 1000.0f;
-            }
-            for (i = 3; i < PID_ITEM_COUNT; i++) {
-                if (i == PIDLEVEL) {
-                    currentProfile->pidProfile.A_level = (float)read8() / 10.0f;
-                    currentProfile->pidProfile.H_level = (float)read8() / 10.0f;
-                    read8();
-                } else {
-                    currentProfile->pidProfile.P8[i] = read8();
-                    currentProfile->pidProfile.I8[i] = read8();
-                    currentProfile->pidProfile.D8[i] = read8();
-                }
-            }
-        } else {
-            for (i = 0; i < PID_ITEM_COUNT; i++) {
-                currentProfile->pidProfile.P8[i] = read8();
-                currentProfile->pidProfile.I8[i] = read8();
-                currentProfile->pidProfile.D8[i] = read8();
-            }
-        }
-        headSerialReply(0);
-        break;
-    case MSP_SET_BOX:
-        for (i = 0; i < numberBoxItems; i++)
-            currentProfile->activate[availableBoxes[i]] = read16() & ACTIVATE_MASK;
-        for (i = 0; i < numberBoxItems; i++)
-            currentProfile->activate[availableBoxes[i]] |= (read16() & ACTIVATE_MASK) << 16;
-        headSerialReply(0);
-        break;
-    case MSP_SET_RC_TUNING:
-        currentProfile->controlRateConfig.rcRate8 = read8();
-        currentProfile->controlRateConfig.rcExpo8 = read8();
-        currentProfile->controlRateConfig.rollPitchRate = read8();
-        currentProfile->controlRateConfig.yawRate = read8();
-        currentProfile->dynThrPID = read8();
-        currentProfile->controlRateConfig.thrMid8 = read8();
-        currentProfile->controlRateConfig.thrExpo8 = read8();
-        headSerialReply(0);
-        break;
-    case MSP_SET_MISC:
-        read16(); // powerfailmeter
-        masterConfig.escAndServoConfig.minthrottle = read16();
-        masterConfig.escAndServoConfig.maxthrottle = read16();
-        masterConfig.escAndServoConfig.mincommand = read16();
-        currentProfile->failsafeConfig.failsafe_throttle = read16();
-        read16();
-        read32();
-        currentProfile->mag_declination = read16() * 10;
-        masterConfig.batteryConfig.vbatscale = read8();           // actual vbatscale as intended
-        masterConfig.batteryConfig.vbatmincellvoltage = read8();  // vbatlevel_warn1 in MWC2.3 GUI
-        masterConfig.batteryConfig.vbatmaxcellvoltage = read8();  // vbatlevel_warn2 in MWC2.3 GUI
-        read8();                            // vbatlevel_crit (unused)
-        headSerialReply(0);
-        break;
-    case MSP_SET_MOTOR:
-        for (i = 0; i < 8; i++) // FIXME should this use MAX_MOTORS or MAX_SUPPORTED_MOTORS instead of 8
-            motor_disarmed[i] = read16();
-        headSerialReply(0);
-        break;
-    case MSP_SELECT_SETTING:
-        if (!f.ARMED) {
-            masterConfig.current_profile_index = read8();
-            if (masterConfig.current_profile_index > 2) {
-                masterConfig.current_profile_index = 0;
-            }
-            writeEEPROM();
-            readEEPROM();
-        }
-        headSerialReply(0);
-        break;
-    case MSP_SET_HEAD:
-        magHold = read16();
-        headSerialReply(0);
-        break;
->>>>>>> 26cbe718
     case MSP_IDENT:
         headSerialReply(7);
         serialize8(MW_VERSION);
@@ -607,40 +501,12 @@
             serialize16(currentProfile->servoConf[i].max);
             serialize16(currentProfile->servoConf[i].middle);
             serialize8(currentProfile->servoConf[i].rate);
-<<<<<<< HEAD
-=======
-        }
-        break;
-    case MSP_SET_SERVO_CONF:
-        headSerialReply(0);
-        for (i = 0; i < MAX_SUPPORTED_SERVOS; i++) {
-            currentProfile->servoConf[i].min = read16();
-            currentProfile->servoConf[i].max = read16();
-            // provide temporary support for old clients that try and send a channel index instead of a servo middle
-            uint16_t potentialServoMiddleOrChannelToForward = read16();
-            if (potentialServoMiddleOrChannelToForward < MAX_SUPPORTED_SERVOS) {
-                currentProfile->servoConf[i].forwardFromChannel = potentialServoMiddleOrChannelToForward;
-            }
-            if (potentialServoMiddleOrChannelToForward >= PWM_RANGE_MIN && potentialServoMiddleOrChannelToForward <= PWM_RANGE_MAX) {
-                currentProfile->servoConf[i].middle = potentialServoMiddleOrChannelToForward;
-            }
-            currentProfile->servoConf[i].rate = read8();
->>>>>>> 26cbe718
         }
         break;
     case MSP_CHANNEL_FORWARDING:
         headSerialReply(8);
         for (i = 0; i < MAX_SUPPORTED_SERVOS; i++) {
             serialize8(currentProfile->servoConf[i].forwardFromChannel);
-<<<<<<< HEAD
-=======
-        }
-        break;
-    case MSP_SET_CHANNEL_FORWARDING:
-        headSerialReply(0);
-        for (i = 0; i < MAX_SUPPORTED_SERVOS; i++) {
-            currentProfile->servoConf[i].forwardFromChannel = read8();
->>>>>>> 26cbe718
         }
         break;
     case MSP_MOTOR:
@@ -951,7 +817,6 @@
             headSerialError(0);
             return true;
         }
-        //copyCurrentProfileToProfileSlot(masterConfig.current_profile_index);
         writeEEPROM();
         readEEPROM();
         break;
@@ -988,68 +853,6 @@
             nav_mode = NAV_MODE_WP;
             GPS_set_next_wp(&GPS_hold[LAT], &GPS_hold[LON]);
         }
-<<<<<<< HEAD
-=======
-        headSerialReply(0);
-        break;
-#endif /* GPS */
-    case MSP_RESET_CONF:
-        if (!f.ARMED) {
-            resetEEPROM();
-            readEEPROM();
-        }
-        headSerialReply(0);
-        break;
-    case MSP_ACC_CALIBRATION:
-        if (!f.ARMED)
-            accSetCalibrationCycles(CALIBRATING_ACC_CYCLES);
-        headSerialReply(0);
-        break;
-    case MSP_MAG_CALIBRATION:
-        if (!f.ARMED)
-            f.CALIBRATE_MAG = 1;
-        headSerialReply(0);
-        break;
-    case MSP_EEPROM_WRITE:
-        if (f.ARMED) {
-            headSerialError(0);
-        } else {
-            writeEEPROM();
-            readEEPROM();
-            headSerialReply(0);
-        }
-        break;
-    case MSP_DEBUG:
-        headSerialReply(8);
-        // make use of this crap, output some useful QA statistics
-        //debug[3] = ((hse_value / 1000000) * 1000) + (SystemCoreClock / 1000000);         // XX0YY [crystal clock : core clock]
-        for (i = 0; i < 4; i++)
-            serialize16(debug[i]);      // 4 variables are here for general monitoring purpose
-        break;
-
-    // Additional commands that are not compatible with MultiWii
-    case MSP_ACC_TRIM:
-        headSerialReply(4);
-        serialize16(currentProfile->accelerometerTrims.values.pitch);
-        serialize16(currentProfile->accelerometerTrims.values.roll);
-        break;
-    case MSP_UID:
-        headSerialReply(12);
-        serialize32(U_ID_0);
-        serialize32(U_ID_1);
-        serialize32(U_ID_2);
-        break;
-#ifdef GPS
-    case MSP_GPSSVINFO:
-        headSerialReply(1 + (GPS_numCh * 4));
-        serialize8(GPS_numCh);
-           for (i = 0; i < GPS_numCh; i++){
-               serialize8(GPS_svinfo_chn[i]);
-               serialize8(GPS_svinfo_svid[i]);
-               serialize8(GPS_svinfo_quality[i]);
-               serialize8(GPS_svinfo_cno[i]);
-            }
->>>>>>> 26cbe718
         break;
 #endif
     default:
