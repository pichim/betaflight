--- conflicted
+++ resolved
@@ -255,7 +255,6 @@
 }
 #endif
 
-#ifdef USE_SERIAL_PASSTHROUGH
 static serialPort_t *mspFindPassthroughSerialPort(void)
 {
     serialPortUsage_t *portUsage = NULL;
@@ -314,11 +313,6 @@
             sbufWriteU8(dst, 0);
         }
         break;
-<<<<<<< HEAD
-#else
-    UNUSED(mspPostProcessFn);
-=======
->>>>>>> e19ddaba
 #endif
 #ifdef USE_SERIAL_4WAY_BLHELI_INTERFACE
     case MSP_PASSTHROUGH_ESC_4WAY:
