/*
 * This file is part of Cleanflight.
 *
 * Cleanflight is free software: you can redistribute it and/or modify
 * it under the terms of the GNU General Public License as published by
 * the Free Software Foundation, either version 3 of the License, or
 * (at your option) any later version.
 *
 * Cleanflight is distributed in the hope that it will be useful,
 * but WITHOUT ANY WARRANTY; without even the implied warranty of
 * MERCHANTABILITY or FITNESS FOR A PARTICULAR PURPOSE.  See the
 * GNU General Public License for more details.
 *
 * You should have received a copy of the GNU General Public License
 * along with Cleanflight.  If not, see <http://www.gnu.org/licenses/>.
 */

#define MAX_DENOISE_WINDOW_SIZE 40

typedef struct pt1Filter_s {
    float state;
    float RC;
    float dT;
} pt1Filter_t;

/* this holds the data required to update samples thru a filter */
typedef struct biquadFilter_s {
    float b0, b1, b2, a1, a2;
    float d1, d2;
} biquadFilter_t;

typedef enum {
    FILTER_PT1 = 0,
    FILTER_BIQUAD,
<<<<<<< HEAD
    FILTER_FIR,
=======
    FILTER_DENOISE
>>>>>>> fc480fab
} filterType_e;

typedef enum {
    FILTER_LPF,
    FILTER_NOTCH
} biquadFilterType_e;

typedef struct firFilter_s {
    float *buf;
    const float *coeffs;
    uint8_t bufLength;
    uint8_t coeffsLength;
} firFilter_t;

typedef struct firFilterInt16_s {
    int16_t *buf;
    const float *coeffs;
    uint8_t bufLength;
    uint8_t coeffsLength;
} firFilterInt16_t;


void biquadFilterInitLPF(biquadFilter_t *filter, float filterFreq, uint32_t refreshRate);
void biquadFilterInit(biquadFilter_t *filter, float filterFreq, uint32_t refreshRate, float Q, biquadFilterType_e filterType);
float biquadFilterApply(biquadFilter_t *filter, float input);
float filterGetNotchQ(uint16_t centerFreq, uint16_t cutoff);

void pt1FilterInit(pt1Filter_t *filter, uint8_t f_cut, float dT);
float pt1FilterApply(pt1Filter_t *filter, float input);
float pt1FilterApply4(pt1Filter_t *filter, float input, uint8_t f_cut, float dT);

<<<<<<< HEAD
void firFilterInit(firFilter_t *filter, float *buf, uint8_t bufLength, const float *coeffs);
void firFilterInit2(firFilter_t *filter, float *buf, uint8_t bufLength, const float *coeffs, uint8_t coeffsLength);
void firFilterUpdate(firFilter_t *filter, float input);
float firFilterApply(const firFilter_t *filter);
float firFilterCalcPartialAverage(const firFilter_t *filter, uint8_t count);
float firFilterCalcAverage(const firFilter_t *filter);
float firFilterLastInput(const firFilter_t *filter);
float firFilterGet(const firFilter_t *filter, int index);

void firFilterInt16Init(firFilterInt16_t *filter, int16_t *buf, uint8_t bufLength, const float *coeffs);
void firFilterInt16Init2(firFilterInt16_t *filter, int16_t *buf, uint8_t bufLength, const float *coeffs, uint8_t coeffsLength);
void firFilterInt16Update(firFilterInt16_t *filter, int16_t input);
float firFilterInt16Apply(const firFilterInt16_t *filter);
float firFilterInt16CalcPartialAverage(const firFilterInt16_t *filter, uint8_t count);
float firFilterInt16CalcAverage(const firFilterInt16_t *filter);
int16_t firFilterInt16LastInput(const firFilterInt16_t *filter);
int16_t firFilterInt16Get(const firFilter_t *filter, int index);
=======
float denoisingFilterUpdate(float input, uint8_t count, float filter[MAX_DENOISE_WINDOW_SIZE]);
>>>>>>> fc480fab
<|MERGE_RESOLUTION|>--- conflicted
+++ resolved
@@ -15,7 +15,7 @@
  * along with Cleanflight.  If not, see <http://www.gnu.org/licenses/>.
  */
 
-#define MAX_DENOISE_WINDOW_SIZE 40
+#define MAX_DENOISE_WINDOW_SIZE 6
 
 typedef struct pt1Filter_s {
     float state;
@@ -32,11 +32,7 @@
 typedef enum {
     FILTER_PT1 = 0,
     FILTER_BIQUAD,
-<<<<<<< HEAD
-    FILTER_FIR,
-=======
     FILTER_DENOISE
->>>>>>> fc480fab
 } filterType_e;
 
 typedef enum {
@@ -68,7 +64,6 @@
 float pt1FilterApply(pt1Filter_t *filter, float input);
 float pt1FilterApply4(pt1Filter_t *filter, float input, uint8_t f_cut, float dT);
 
-<<<<<<< HEAD
 void firFilterInit(firFilter_t *filter, float *buf, uint8_t bufLength, const float *coeffs);
 void firFilterInit2(firFilter_t *filter, float *buf, uint8_t bufLength, const float *coeffs, uint8_t coeffsLength);
 void firFilterUpdate(firFilter_t *filter, float input);
@@ -86,6 +81,4 @@
 float firFilterInt16CalcAverage(const firFilterInt16_t *filter);
 int16_t firFilterInt16LastInput(const firFilterInt16_t *filter);
 int16_t firFilterInt16Get(const firFilter_t *filter, int index);
-=======
 float denoisingFilterUpdate(float input, uint8_t count, float filter[MAX_DENOISE_WINDOW_SIZE]);
->>>>>>> fc480fab
