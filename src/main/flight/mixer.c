--- conflicted
+++ resolved
@@ -48,12 +48,6 @@
 #include "config/runtime_config.h"
 #include "config/config.h"
 
-<<<<<<< HEAD
-=======
-#include "lowpass_table.h"
-
-
->>>>>>> d019fa18
 #define GIMBAL_SERVO_PITCH 0
 #define GIMBAL_SERVO_ROLL 1
 
