/*
 * This file is part of Cleanflight.
 *
 * Cleanflight is free software: you can redistribute it and/or modify
 * it under the terms of the GNU General Public License as published by
 * the Free Software Foundation, either version 3 of the License, or
 * (at your option) any later version.
 *
 * Cleanflight is distributed in the hope that it will be useful,
 * but WITHOUT ANY WARRANTY; without even the implied warranty of
 * MERCHANTABILITY or FITNESS FOR A PARTICULAR PURPOSE.  See the
 * GNU General Public License for more details.
 *
 * You should have received a copy of the GNU General Public License
 * along with Cleanflight.  If not, see <http://www.gnu.org/licenses/>.
 */

#include <stdbool.h>
#include <stdint.h>

#include <platform.h>

#include "io.h"
#include "nvic.h"
#include "dma.h"

#include "common/color.h"
#include "drivers/light_ws2811strip.h"
#include "dma.h"
#include "rcc.h"
#include "timer.h"

#ifdef LED_STRIP

#ifndef WS2811_PIN
#define WS2811_PIN                      PB8 // TIM16_CH1
#define WS2811_TIMER                    TIM16
#define WS2811_DMA_CHANNEL              DMA1_Channel3
#define WS2811_IRQ                      DMA1_Channel3_IRQn
#define WS2811_DMA_TC_FLAG              DMA1_FLAG_TC3
#define WS2811_DMA_HANDLER_IDENTIFER    DMA1_CH3_HANDLER
#endif

<<<<<<< HEAD
static void WS2811_DMA_IRQHandler(dmaChannelDescriptor_t *descriptor) {
    if (DMA_GET_FLAG_STATUS(descriptor, DMA_IT_TCIF)) {
        ws2811LedDataTransferInProgress = 0;
        DMA_Cmd(descriptor->channel, DISABLE);
        DMA_CLEAR_FLAG(descriptor, DMA_IT_TCIF);
=======
static IO_t ws2811IO = IO_NONE;
bool ws2811Initialised = false;

void ws2811DMAHandler(DMA_Channel_TypeDef *channel) 
{
    if (DMA_GetFlagStatus(WS2811_DMA_TC_FLAG)) {
        ws2811LedDataTransferInProgress = 0;
        DMA_Cmd(channel, DISABLE);
        DMA_ClearFlag(WS2811_DMA_TC_FLAG);
>>>>>>> af1ce202
    }
}

void ws2811LedStripHardwareInit(void)
{
    TIM_TimeBaseInitTypeDef  TIM_TimeBaseStructure;
    TIM_OCInitTypeDef  TIM_OCInitStructure;
    DMA_InitTypeDef DMA_InitStructure;

    uint16_t prescalerValue;
    
    dmaSetHandler(WS2811_DMA_HANDLER_IDENTIFER, ws2811DMAHandler);
    
    ws2811IO = IOGetByTag(IO_TAG(WS2811_PIN));
    /* GPIOA Configuration: TIM5 Channel 1 as alternate function push-pull */
    IOInit(ws2811IO, OWNER_SYSTEM, RESOURCE_OUTPUT);
    IOConfigGPIOAF(ws2811IO, IO_CONFIG(GPIO_Mode_AF, GPIO_Speed_50MHz, GPIO_OType_PP, GPIO_PuPd_UP), timerGPIOAF(WS2811_TIMER));
    
    RCC_ClockCmd(timerRCC(WS2811_TIMER), ENABLE);

    /* Compute the prescaler value */
    prescalerValue = (uint16_t) (SystemCoreClock / 24000000) - 1;
    /* Time base configuration */
    TIM_TimeBaseStructInit(&TIM_TimeBaseStructure);
    TIM_TimeBaseStructure.TIM_Period = 29; // 800kHz
    TIM_TimeBaseStructure.TIM_Prescaler = prescalerValue;
    TIM_TimeBaseStructure.TIM_ClockDivision = 0;
    TIM_TimeBaseStructure.TIM_CounterMode = TIM_CounterMode_Up;
    TIM_TimeBaseInit(WS2811_TIMER, &TIM_TimeBaseStructure);

    /* PWM1 Mode configuration */
    TIM_OCStructInit(&TIM_OCInitStructure);
    TIM_OCInitStructure.TIM_OCMode = TIM_OCMode_PWM1;
    TIM_OCInitStructure.TIM_OutputState = TIM_OutputState_Enable;
    TIM_OCInitStructure.TIM_Pulse = 0;
    TIM_OCInitStructure.TIM_OCPolarity = TIM_OCPolarity_High;
    TIM_OC1Init(WS2811_TIMER, &TIM_OCInitStructure);
    TIM_OC1PreloadConfig(WS2811_TIMER, TIM_OCPreload_Enable);


    TIM_CtrlPWMOutputs(WS2811_TIMER, ENABLE);

    /* configure DMA */
    /* DMA clock enable */
    RCC_AHBPeriphClockCmd(RCC_AHBPeriph_DMA1, ENABLE);

    /* DMA1 Channel Config */
    DMA_DeInit(WS2811_DMA_CHANNEL);

    DMA_StructInit(&DMA_InitStructure);
    DMA_InitStructure.DMA_PeripheralBaseAddr = (uint32_t)&WS2811_TIMER->CCR1;
    DMA_InitStructure.DMA_MemoryBaseAddr = (uint32_t)ledStripDMABuffer;
    DMA_InitStructure.DMA_DIR = DMA_DIR_PeripheralDST;
    DMA_InitStructure.DMA_BufferSize = WS2811_DMA_BUFFER_SIZE;
    DMA_InitStructure.DMA_PeripheralInc = DMA_PeripheralInc_Disable;
    DMA_InitStructure.DMA_MemoryInc = DMA_MemoryInc_Enable;
    DMA_InitStructure.DMA_PeripheralDataSize = DMA_PeripheralDataSize_HalfWord;
    DMA_InitStructure.DMA_MemoryDataSize = DMA_MemoryDataSize_Byte;
    DMA_InitStructure.DMA_Mode = DMA_Mode_Normal;
    DMA_InitStructure.DMA_Priority = DMA_Priority_High;
    DMA_InitStructure.DMA_M2M = DMA_M2M_Disable;

    DMA_Init(WS2811_DMA_CHANNEL, &DMA_InitStructure);

    TIM_DMACmd(WS2811_TIMER, TIM_DMA_CC1, ENABLE);

    DMA_ITConfig(WS2811_DMA_CHANNEL, DMA_IT_TC, ENABLE);

    dmaSetHandler(WS2811_DMA_HANDLER_IDENTIFER, WS2811_DMA_IRQHandler, NVIC_PRIO_WS2811_DMA, 0);

    ws2811Initialised = true;
    setStripColor(&hsv_white);
    ws2811UpdateStrip();
}

void ws2811LedStripDMAEnable(void)
{
    if (!ws2811Initialised)
        return;
    
    DMA_SetCurrDataCounter(WS2811_DMA_CHANNEL, WS2811_DMA_BUFFER_SIZE);  // load number of bytes to be transferred
    TIM_SetCounter(WS2811_TIMER, 0);
    TIM_Cmd(WS2811_TIMER, ENABLE);
    DMA_Cmd(WS2811_DMA_CHANNEL, ENABLE);
}

#endif<|MERGE_RESOLUTION|>--- conflicted
+++ resolved
@@ -22,7 +22,6 @@
 
 #include "io.h"
 #include "nvic.h"
-#include "dma.h"
 
 #include "common/color.h"
 #include "drivers/light_ws2811strip.h"
@@ -36,28 +35,17 @@
 #define WS2811_PIN                      PB8 // TIM16_CH1
 #define WS2811_TIMER                    TIM16
 #define WS2811_DMA_CHANNEL              DMA1_Channel3
-#define WS2811_IRQ                      DMA1_Channel3_IRQn
-#define WS2811_DMA_TC_FLAG              DMA1_FLAG_TC3
 #define WS2811_DMA_HANDLER_IDENTIFER    DMA1_CH3_HANDLER
 #endif
 
-<<<<<<< HEAD
+static IO_t ws2811IO = IO_NONE;
+bool ws2811Initialised = false;
+
 static void WS2811_DMA_IRQHandler(dmaChannelDescriptor_t *descriptor) {
     if (DMA_GET_FLAG_STATUS(descriptor, DMA_IT_TCIF)) {
         ws2811LedDataTransferInProgress = 0;
         DMA_Cmd(descriptor->channel, DISABLE);
         DMA_CLEAR_FLAG(descriptor, DMA_IT_TCIF);
-=======
-static IO_t ws2811IO = IO_NONE;
-bool ws2811Initialised = false;
-
-void ws2811DMAHandler(DMA_Channel_TypeDef *channel) 
-{
-    if (DMA_GetFlagStatus(WS2811_DMA_TC_FLAG)) {
-        ws2811LedDataTransferInProgress = 0;
-        DMA_Cmd(channel, DISABLE);
-        DMA_ClearFlag(WS2811_DMA_TC_FLAG);
->>>>>>> af1ce202
     }
 }
 
@@ -68,8 +56,6 @@
     DMA_InitTypeDef DMA_InitStructure;
 
     uint16_t prescalerValue;
-    
-    dmaSetHandler(WS2811_DMA_HANDLER_IDENTIFER, ws2811DMAHandler);
     
     ws2811IO = IOGetByTag(IO_TAG(WS2811_PIN));
     /* GPIOA Configuration: TIM5 Channel 1 as alternate function push-pull */
@@ -101,9 +87,6 @@
     TIM_CtrlPWMOutputs(WS2811_TIMER, ENABLE);
 
     /* configure DMA */
-    /* DMA clock enable */
-    RCC_AHBPeriphClockCmd(RCC_AHBPeriph_DMA1, ENABLE);
-
     /* DMA1 Channel Config */
     DMA_DeInit(WS2811_DMA_CHANNEL);
 
