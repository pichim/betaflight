--- conflicted
+++ resolved
@@ -394,11 +394,7 @@
         pwmInputPort_t *port = &pwmInputPorts[channel];
 
         const timerHardware_t *timer = timerGetByTag(pwmConfig->ioTags[channel], TIM_USE_PWM);
-<<<<<<< HEAD
-        
-=======
-
->>>>>>> 071b14f9
+
         if (!timer) {
             /* TODO: maybe fail here if not enough channels? */
             continue;
@@ -411,11 +407,7 @@
         port->timerHardware = timer;
 
         IO_t io = IOGetByTag(pwmConfig->ioTags[channel]);
-<<<<<<< HEAD
-        IOInit(io, OWNER_PWMINPUT, RESOURCE_INPUT, RESOURCE_INDEX(channel));
-=======
         IOInit(io, OWNER_PWMINPUT, RESOURCE_INDEX(channel));
->>>>>>> 071b14f9
         IOConfigGPIO(io, IOCFG_IPD);
 
 #if defined(USE_HAL_DRIVER)
@@ -479,11 +471,7 @@
     port->timerHardware = timer;
 
     IO_t io = IOGetByTag(ppmConfig->ioTag);
-<<<<<<< HEAD
-    IOInit(io, OWNER_PPMINPUT, RESOURCE_INPUT, 0);
-=======
     IOInit(io, OWNER_PPMINPUT, 0);
->>>>>>> 071b14f9
     IOConfigGPIO(io, IOCFG_IPD);
 
 #if defined(USE_HAL_DRIVER)
