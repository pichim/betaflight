/*
 * This file is part of Cleanflight.
 *
 * Cleanflight is free software: you can redistribute it and/or modify
 * it under the terms of the GNU General Public License as published by
 * the Free Software Foundation, either version 3 of the License, or
 * (at your option) any later version.
 *
 * Cleanflight is distributed in the hope that it will be useful,
 * but WITHOUT ANY WARRANTY; without even the implied warranty of
 * MERCHANTABILITY or FITNESS FOR A PARTICULAR PURPOSE.  See the
 * GNU General Public License for more details.
 *
 * You should have received a copy of the GNU General Public License
 * along with Cleanflight.  If not, see <http://www.gnu.org/licenses/>.
 */

#include <stdbool.h>
#include <stdint.h>

#include <platform.h>

#include "build/build_config.h"
#include "build/debug.h"

#include "barometer.h"

#include "drivers/bus.h"
#include "drivers/bus_i2c.h"
#include "drivers/bus_i2c_busdev.h"
#include "drivers/bus_spi.h"
#include "drivers/io.h"
#include "drivers/time.h"

#include "barometer_bmp280.h"

#if defined(BARO) && (defined(USE_BARO_BMP280) || defined(USE_BARO_SPI_BMP280))

typedef struct bmp280_calib_param_s {
    uint16_t dig_T1; /* calibration T1 data */
    int16_t dig_T2; /* calibration T2 data */
    int16_t dig_T3; /* calibration T3 data */
    uint16_t dig_P1; /* calibration P1 data */
    int16_t dig_P2; /* calibration P2 data */
    int16_t dig_P3; /* calibration P3 data */
    int16_t dig_P4; /* calibration P4 data */
    int16_t dig_P5; /* calibration P5 data */
    int16_t dig_P6; /* calibration P6 data */
    int16_t dig_P7; /* calibration P7 data */
    int16_t dig_P8; /* calibration P8 data */
    int16_t dig_P9; /* calibration P9 data */
    int32_t t_fine; /* calibration t_fine data */
} bmp280_calib_param_t;

static uint8_t bmp280_chip_id = 0;
STATIC_UNIT_TESTED bmp280_calib_param_t bmp280_cal;
// uncompensated pressure and temperature
int32_t bmp280_up = 0;
int32_t bmp280_ut = 0;

static void bmp280_start_ut(baroDev_t *baro);
static void bmp280_get_ut(baroDev_t *baro);
static void bmp280_start_up(baroDev_t *baro);
static void bmp280_get_up(baroDev_t *baro);

STATIC_UNIT_TESTED void bmp280_calculate(int32_t *pressure, int32_t *temperature);

bool bmp280ReadRegister(busDevice_t *busdev, uint8_t reg, uint8_t length, uint8_t *data)
{
    switch (busdev->bustype) {
#ifdef USE_BARO_SPI_BMP280
    case BUSTYPE_SPI:
        return spiBusReadRegisterBuffer(busdev, reg | 0x80, data, length);
#endif
#ifdef USE_BARO_BMP280
    case BUSTYPE_I2C:
        return i2cBusReadRegisterBuffer(busdev, reg, data, length);
#endif
    }
    return false;
}

bool bmp280WriteRegister(busDevice_t *busdev, uint8_t reg, uint8_t data)
{
    switch (busdev->bustype) {
#ifdef USE_BARO_SPI_BMP280
    case BUSTYPE_SPI:
        return spiBusWriteRegister(busdev, reg & 0x7f, data);
#endif
#ifdef USE_BARO_BMP280
    case BUSTYPE_I2C:
        return i2cBusWriteRegister(busdev, reg, data);
#endif
    }
    return false;
}

void bmp280BusInit(busDevice_t *busdev)
{
#ifdef USE_BARO_SPI_BMP280
    if (busdev->bustype == BUSTYPE_SPI) {
        IOInit(busdev->busdev_u.spi.csnPin, OWNER_BARO_CS, 0);
        IOConfigGPIO(busdev->busdev_u.spi.csnPin, IOCFG_OUT_PP);
        IOHi(busdev->busdev_u.spi.csnPin); // Disable
        spiSetDivisor(busdev->busdev_u.spi.instance, SPI_CLOCK_STANDARD); // XXX
    }
#else
    UNUSED(busdev);
#endif
}

void bmp280BusDeinit(busDevice_t *busdev)
{
#ifdef USE_BARO_SPI_BMP280
    if (busdev->bustype == BUSTYPE_SPI) {
        IOConfigGPIO(busdev->busdev_u.spi.csnPin, IOCFG_IPU);
        IORelease(busdev->busdev_u.spi.csnPin);
        IOInit(busdev->busdev_u.spi.csnPin, OWNER_SPI_PREINIT, 0);
    }
#else
    UNUSED(busdev);
#endif
}

bool bmp280Detect(baroDev_t *baro)
{
    delay(20);

    busDevice_t *busdev = &baro->busdev;
<<<<<<< HEAD
=======
    bool defaultAddressApplied = false;
>>>>>>> ee482724

    bmp280BusInit(busdev);

    if ((busdev->bustype == BUSTYPE_I2C) && (busdev->busdev_u.i2c.address == 0)) {
        // Default address for BMP280
        busdev->busdev_u.i2c.address = BMP280_I2C_ADDR;
<<<<<<< HEAD
=======
        defaultAddressApplied = true;
>>>>>>> ee482724
    }

    bmp280ReadRegister(busdev, BMP280_CHIP_ID_REG, 1, &bmp280_chip_id);  /* read Chip Id */

    if (bmp280_chip_id != BMP280_DEFAULT_CHIP_ID) {
        bmp280BusDeinit(busdev);
<<<<<<< HEAD
=======
        if (defaultAddressApplied) {
            busdev->busdev_u.i2c.address = 0;
        }
>>>>>>> ee482724
        return false;
    }

    // read calibration
    bmp280ReadRegister(busdev, BMP280_TEMPERATURE_CALIB_DIG_T1_LSB_REG, 24, (uint8_t *)&bmp280_cal);

    // set oversampling + power mode (forced), and start sampling
    bmp280WriteRegister(busdev, BMP280_CTRL_MEAS_REG, BMP280_MODE);

    // these are dummy as temperature is measured as part of pressure
    baro->ut_delay = 0;
    baro->get_ut = bmp280_get_ut;
    baro->start_ut = bmp280_start_ut;
    // only _up part is executed, and gets both temperature and pressure
    baro->start_up = bmp280_start_up;
    baro->get_up = bmp280_get_up;
    baro->up_delay = ((T_INIT_MAX + T_MEASURE_PER_OSRS_MAX * (((1 << BMP280_TEMPERATURE_OSR) >> 1) + ((1 << BMP280_PRESSURE_OSR) >> 1)) + (BMP280_PRESSURE_OSR ? T_SETUP_PRESSURE_MAX : 0) + 15) / 16) * 1000;
    baro->calculate = bmp280_calculate;

    return true;
}

static void bmp280_start_ut(baroDev_t *baro)
{
    UNUSED(baro);
    // dummy
}

static void bmp280_get_ut(baroDev_t *baro)
{
    UNUSED(baro);
    // dummy
}

static void bmp280_start_up(baroDev_t *baro)
{
    // start measurement
    // set oversampling + power mode (forced), and start sampling
    bmp280WriteRegister(&baro->busdev, BMP280_CTRL_MEAS_REG, BMP280_MODE);
}

static void bmp280_get_up(baroDev_t *baro)
{
    uint8_t data[BMP280_DATA_FRAME_SIZE];

    // read data from sensor
    bmp280ReadRegister(&baro->busdev, BMP280_PRESSURE_MSB_REG, BMP280_DATA_FRAME_SIZE, data);
    bmp280_up = (int32_t)((((uint32_t)(data[0])) << 12) | (((uint32_t)(data[1])) << 4) | ((uint32_t)data[2] >> 4));
    bmp280_ut = (int32_t)((((uint32_t)(data[3])) << 12) | (((uint32_t)(data[4])) << 4) | ((uint32_t)data[5] >> 4));
}

// Returns temperature in DegC, resolution is 0.01 DegC. Output value of "5123" equals 51.23 DegC
// t_fine carries fine temperature as global value
static int32_t bmp280_compensate_T(int32_t adc_T)
{
    int32_t var1, var2, T;

    var1 = ((((adc_T >> 3) - ((int32_t)bmp280_cal.dig_T1 << 1))) * ((int32_t)bmp280_cal.dig_T2)) >> 11;
    var2  = (((((adc_T >> 4) - ((int32_t)bmp280_cal.dig_T1)) * ((adc_T >> 4) - ((int32_t)bmp280_cal.dig_T1))) >> 12) * ((int32_t)bmp280_cal.dig_T3)) >> 14;
    bmp280_cal.t_fine = var1 + var2;
    T = (bmp280_cal.t_fine * 5 + 128) >> 8;

    return T;
}

// Returns pressure in Pa as unsigned 32 bit integer in Q24.8 format (24 integer bits and 8 fractional bits).
// Output value of "24674867" represents 24674867/256 = 96386.2 Pa = 963.862 hPa
static uint32_t bmp280_compensate_P(int32_t adc_P)
{
    int64_t var1, var2, p;
    var1 = ((int64_t)bmp280_cal.t_fine) - 128000;
    var2 = var1 * var1 * (int64_t)bmp280_cal.dig_P6;
    var2 = var2 + ((var1*(int64_t)bmp280_cal.dig_P5) << 17);
    var2 = var2 + (((int64_t)bmp280_cal.dig_P4) << 35);
    var1 = ((var1 * var1 * (int64_t)bmp280_cal.dig_P3) >> 8) + ((var1 * (int64_t)bmp280_cal.dig_P2) << 12);
    var1 = (((((int64_t)1) << 47) + var1)) * ((int64_t)bmp280_cal.dig_P1) >> 33;
    if (var1 == 0)
        return 0;
    p = 1048576 - adc_P;
    p = (((p << 31) - var2) * 3125) / var1;
    var1 = (((int64_t)bmp280_cal.dig_P9) * (p >> 13) * (p >> 13)) >> 25;
    var2 = (((int64_t)bmp280_cal.dig_P8) * p) >> 19;
    p = ((p + var1 + var2) >> 8) + (((int64_t)bmp280_cal.dig_P7) << 4);
    return (uint32_t)p;
}

STATIC_UNIT_TESTED void bmp280_calculate(int32_t *pressure, int32_t *temperature)
{
    // calculate
    int32_t t;
    uint32_t p;
    t = bmp280_compensate_T(bmp280_ut);
    p = bmp280_compensate_P(bmp280_up);

    if (pressure)
        *pressure = (int32_t)(p / 256);
    if (temperature)
        *temperature = t;
}

#endif<|MERGE_RESOLUTION|>--- conflicted
+++ resolved
@@ -127,32 +127,23 @@
     delay(20);
 
     busDevice_t *busdev = &baro->busdev;
-<<<<<<< HEAD
-=======
     bool defaultAddressApplied = false;
->>>>>>> ee482724
 
     bmp280BusInit(busdev);
 
     if ((busdev->bustype == BUSTYPE_I2C) && (busdev->busdev_u.i2c.address == 0)) {
         // Default address for BMP280
         busdev->busdev_u.i2c.address = BMP280_I2C_ADDR;
-<<<<<<< HEAD
-=======
         defaultAddressApplied = true;
->>>>>>> ee482724
     }
 
     bmp280ReadRegister(busdev, BMP280_CHIP_ID_REG, 1, &bmp280_chip_id);  /* read Chip Id */
 
     if (bmp280_chip_id != BMP280_DEFAULT_CHIP_ID) {
         bmp280BusDeinit(busdev);
-<<<<<<< HEAD
-=======
         if (defaultAddressApplied) {
             busdev->busdev_u.i2c.address = 0;
         }
->>>>>>> ee482724
         return false;
     }
 
