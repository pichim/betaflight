/*
 * This file is part of Cleanflight.
 *
 * Cleanflight is free software: you can redistribute it and/or modify
 * it under the terms of the GNU General Public License as published by
 * the Free Software Foundation, either version 3 of the License, or
 * (at your option) any later version.
 *
 * Cleanflight is distributed in the hope that it will be useful,
 * but WITHOUT ANY WARRANTY; without even the implied warranty of
 * MERCHANTABILITY or FITNESS FOR A PARTICULAR PURPOSE.  See the
 * GNU General Public License for more details.
 *
 * You should have received a copy of the GNU General Public License
 * along with Cleanflight.  If not, see <http://www.gnu.org/licenses/>.
 */

#include <stdbool.h>
#include <stdint.h>
#include <stdlib.h>

#include "platform.h"

#include "system.h"
#include "io.h"
#include "rcc.h"
#include "nvic.h"
#include "dma.h"

#include "serial.h"
#include "serial_uart.h"
#include "serial_uart_impl.h"

#define UART_RX_BUFFER_SIZE UART1_RX_BUFFER_SIZE
#define UART_TX_BUFFER_SIZE UART1_TX_BUFFER_SIZE

typedef enum UARTDevice {
    UARTDEV_1 = 0,
    UARTDEV_2 = 1,
    UARTDEV_3 = 2,
    UARTDEV_4 = 3,
    UARTDEV_5 = 4,
    UARTDEV_6 = 5
} UARTDevice;

typedef struct uartDevice_s {
    USART_TypeDef* dev;
    uartPort_t port;
    uint32_t DMAChannel;
    DMA_Stream_TypeDef *txDMAStream;
    DMA_Stream_TypeDef *rxDMAStream;
    ioTag_t rx;
    ioTag_t tx;
    volatile uint8_t rxBuffer[UART_RX_BUFFER_SIZE];
    volatile uint8_t txBuffer[UART_TX_BUFFER_SIZE];
    uint32_t rcc_ahb1;
    rccPeriphTag_t rcc_apb2;
    rccPeriphTag_t rcc_apb1;
    uint8_t af;
    uint8_t txIrq;
    uint8_t rxIrq;
    uint32_t txPriority;
    uint32_t rxPriority;
} uartDevice_t;

//static uartPort_t uartPort[MAX_UARTS];
#ifdef USE_UART1
static uartDevice_t uart1 = 
{ 
    .DMAChannel = DMA_Channel_4,
    .txDMAStream = DMA2_Stream7,
#ifdef USE_UART1_RX_DMA
    .rxDMAStream = DMA2_Stream5,
#endif
    .dev = USART1, 
    .rx = IO_TAG(UART1_RX_PIN), 
    .tx = IO_TAG(UART1_TX_PIN), 
    .af = GPIO_AF_USART1, 
#ifdef UART1_AHB1_PERIPHERALS
    .rcc_ahb1 = UART1_AHB1_PERIPHERALS,
#endif
    .rcc_apb2 = RCC_APB2(USART1),
    .txIrq = DMA2_ST7_HANDLER,
    .rxIrq = USART1_IRQn,
    .txPriority = NVIC_PRIO_SERIALUART1_TXDMA,
    .rxPriority = NVIC_PRIO_SERIALUART1
};
#endif

#ifdef USE_UART2
static uartDevice_t uart2 = 
{ 
    .DMAChannel = DMA_Channel_4,
#ifdef USE_UART2_RX_DMA
    .rxDMAStream = DMA1_Stream5,
#endif
    .txDMAStream = DMA1_Stream6,
    .dev = USART2, 
    .rx = IO_TAG(UART2_RX_PIN), 
    .tx = IO_TAG(UART2_TX_PIN), 
    .af = GPIO_AF_USART2, 
#ifdef UART2_AHB1_PERIPHERALS
    .rcc_ahb1 = UART2_AHB1_PERIPHERALS,
#endif
    .rcc_apb1 = RCC_APB1(USART2),
    .txIrq = DMA1_ST6_HANDLER,
    .rxIrq = USART2_IRQn,
    .txPriority = NVIC_PRIO_SERIALUART2_TXDMA,
    .rxPriority = NVIC_PRIO_SERIALUART2
};
#endif

#ifdef USE_UART3
static uartDevice_t uart3 = 
{ 
    .DMAChannel = DMA_Channel_4,
#ifdef USE_UART3_RX_DMA
    .rxDMAStream = DMA1_Stream1,
#endif
    .txDMAStream = DMA1_Stream3,
    .dev = USART3, 
    .rx = IO_TAG(UART3_RX_PIN), 
    .tx = IO_TAG(UART3_TX_PIN), 
    .af = GPIO_AF_USART3, 
#ifdef UART3_AHB1_PERIPHERALS
    .rcc_ahb1 = UART3_AHB1_PERIPHERALS,
#endif
    .rcc_apb1 = RCC_APB1(USART3),
    .txIrq = DMA1_ST3_HANDLER,
    .rxIrq = USART3_IRQn,
    .txPriority = NVIC_PRIO_SERIALUART3_TXDMA,
    .rxPriority = NVIC_PRIO_SERIALUART3
};
#endif

#ifdef USE_UART4
static uartDevice_t uart4 = 
{ 
    .DMAChannel = DMA_Channel_4,
#ifdef USE_UART1_RX_DMA
    .rxDMAStream = DMA1_Stream2,
#endif
    .txDMAStream = DMA1_Stream4,
    .dev = UART4, 
    .rx = IO_TAG(UART4_RX_PIN), 
    .tx = IO_TAG(UART4_TX_PIN), 
    .af = GPIO_AF_UART4, 
#ifdef UART4_AHB1_PERIPHERALS
    .rcc_ahb1 = UART4_AHB1_PERIPHERALS,
#endif
    .rcc_apb1 = RCC_APB1(UART4),
    .txIrq = DMA1_ST4_HANDLER,
    .rxIrq = UART4_IRQn,
    .txPriority = NVIC_PRIO_SERIALUART4_TXDMA,
    .rxPriority = NVIC_PRIO_SERIALUART4
};
#endif

#ifdef USE_UART5
static uartDevice_t uart5 = 
{ 
    .DMAChannel = DMA_Channel_4,
#ifdef USE_UART1_RX_DMA
    .rxDMAStream = DMA1_Stream0,
#endif
    .txDMAStream = DMA2_Stream7,
    .dev = UART5, 
    .rx = IO_TAG(UART5_RX_PIN), 
    .tx = IO_TAG(UART5_TX_PIN), 
    .af = GPIO_AF_UART5, 
#ifdef UART5_AHB1_PERIPHERALS
    .rcc_ahb1 = UART5_AHB1_PERIPHERALS,
#endif
    .rcc_apb1 = RCC_APB1(UART5),
    .txIrq = DMA2_ST7_HANDLER,
    .rxIrq = UART5_IRQn,
    .txPriority = NVIC_PRIO_SERIALUART5_TXDMA,
    .rxPriority = NVIC_PRIO_SERIALUART5
};
#endif

#ifdef USE_UART6
static uartDevice_t uart6 = 
{ 
    .DMAChannel = DMA_Channel_5,
#ifdef USE_UART6_RX_DMA
    .rxDMAStream = DMA2_Stream1,
#endif
    .txDMAStream = DMA2_Stream6,
    .dev = USART6, 
    .rx = IO_TAG(UART6_RX_PIN), 
    .tx = IO_TAG(UART6_TX_PIN), 
    .af = GPIO_AF_USART6, 
#ifdef UART6_AHB1_PERIPHERALS
    .rcc_ahb1 = UART6_AHB1_PERIPHERALS,
#endif
    .rcc_apb2 = RCC_APB2(USART6),
    .txIrq = DMA2_ST6_HANDLER,
    .rxIrq = USART6_IRQn,
    .txPriority = NVIC_PRIO_SERIALUART6_TXDMA,
    .rxPriority = NVIC_PRIO_SERIALUART6
};
#endif

static uartDevice_t* uartHardwareMap[] = {
#ifdef USE_UART1
    &uart1,
#else
    NULL,
#endif
#ifdef USE_UART2
    &uart2,
#else
    NULL,
#endif
#ifdef USE_UART3
    &uart3,
#else
    NULL,
#endif
#ifdef USE_UART4
    &uart4,
#else
    NULL,
#endif
#ifdef USE_UART5
    &uart5,
#else
    NULL,
#endif
#ifdef USE_UART6
    &uart6,
#else
    NULL,
#endif
    };

void uartIrqHandler(uartPort_t *s)
{
    if (!s->rxDMAStream && (USART_GetITStatus(s->USARTx, USART_IT_RXNE) == SET)) {
        if (s->port.callback) {
            s->port.callback(s->USARTx->DR);
        } else {
            s->port.rxBuffer[s->port.rxBufferHead] = s->USARTx->DR;
            s->port.rxBufferHead = (s->port.rxBufferHead + 1) % s->port.rxBufferSize;
        }
    }

    if (!s->txDMAStream && (USART_GetITStatus(s->USARTx, USART_IT_TXE) == SET)) {
        if (s->port.txBufferTail != s->port.txBufferHead) {
            USART_SendData(s->USARTx, s->port.txBuffer[s->port.txBufferTail]);
            s->port.txBufferTail = (s->port.txBufferTail + 1) % s->port.txBufferSize;
        } else {
            USART_ITConfig(s->USARTx, USART_IT_TXE, DISABLE);
        }
    }

    if (USART_GetITStatus(s->USARTx, USART_FLAG_ORE) == SET)
    {
        USART_ClearITPendingBit (s->USARTx, USART_IT_ORE);
    }
}

static void handleUsartTxDma(uartPort_t *s)
{
    DMA_Cmd(s->txDMAStream, DISABLE);

    if (s->port.txBufferHead != s->port.txBufferTail)
        uartStartTxDMA(s);
    else
        s->txDMAEmpty = true;
}

<<<<<<< HEAD
void dmaIRQHandler(dmaChannelDescriptor_t* descriptor)
{
    uartPort_t *s = &(((uartDevice_t*)(descriptor->userParam))->port);
    if (DMA_GET_FLAG_STATUS(descriptor, DMA_IT_TCIF))
    {
        DMA_CLEAR_FLAG(descriptor, DMA_IT_TCIF);
        DMA_CLEAR_FLAG(descriptor, DMA_IT_HTIF);
        if (DMA_GET_FLAG_STATUS(descriptor, DMA_IT_FEIF))
        {
            DMA_CLEAR_FLAG(descriptor, DMA_IT_FEIF);
        }
        handleUsartTxDma(s);
    }
    if (DMA_GET_FLAG_STATUS(descriptor, DMA_IT_TEIF))
    {
        DMA_CLEAR_FLAG(descriptor, DMA_IT_TEIF);
    }
    if (DMA_GET_FLAG_STATUS(descriptor, DMA_IT_DMEIF))
    {
        DMA_CLEAR_FLAG(descriptor, DMA_IT_DMEIF);
    }
}

uartPort_t *serialUSART(UARTDevice device, uint32_t baudRate, portMode_t mode, portOptions_t options)
=======
uartPort_t *serialUART(UARTDevice device, uint32_t baudRate, portMode_t mode, portOptions_t options)
>>>>>>> 685e7e3c
{
    uartPort_t *s;
    NVIC_InitTypeDef NVIC_InitStructure;

    uartDevice_t *uart = uartHardwareMap[device];
    if (!uart) return NULL;

    s = &(uart->port);
    s->port.vTable = uartVTable;

    s->port.baudRate = baudRate;

    s->port.rxBuffer = uart->rxBuffer;
    s->port.txBuffer = uart->txBuffer;
    s->port.rxBufferSize = sizeof(uart->rxBuffer);
    s->port.txBufferSize = sizeof(uart->txBuffer);

    s->USARTx = uart->dev;
    if (uart->rxDMAStream) {
        s->rxDMAChannel = uart->DMAChannel;
        s->rxDMAStream = uart->rxDMAStream;
    }
    s->txDMAChannel = uart->DMAChannel;
    s->txDMAStream = uart->txDMAStream;

    s->txDMAPeripheralBaseAddr = (uint32_t)&s->USARTx->DR;
    s->rxDMAPeripheralBaseAddr = (uint32_t)&s->USARTx->DR;

    IO_t tx = IOGetByTag(uart->tx);
    IO_t rx = IOGetByTag(uart->rx);

    if (uart->rcc_apb2)
        RCC_ClockCmd(uart->rcc_apb2, ENABLE);

    if (uart->rcc_apb1)
        RCC_ClockCmd(uart->rcc_apb1, ENABLE);

    if (uart->rcc_ahb1)
        RCC_AHB1PeriphClockCmd(uart->rcc_ahb1, ENABLE);

    if (options & SERIAL_BIDIR) {
        IOInit(tx, OWNER_SERIAL, RESOURCE_UART_TXRX, RESOURCE_INDEX(device));
        IOConfigGPIOAF(tx, IOCFG_AF_OD, uart->af);
    }
    else {
        if (mode & MODE_TX) {
            IOInit(tx, OWNER_SERIAL, RESOURCE_UART_TX, RESOURCE_INDEX(device));
            IOConfigGPIOAF(tx, IOCFG_AF_PP, uart->af);
        }

        if (mode & MODE_RX) { 
            IOInit(rx, OWNER_SERIAL, RESOURCE_UART_RX, RESOURCE_INDEX(device));
            IOConfigGPIOAF(rx, IOCFG_AF_PP, uart->af);
        }
    }

    // DMA TX Interrupt
    dmaSetHandler(uart->txIrq, dmaIRQHandler, uart->txPriority, (uint32_t)uart);

    if (!(s->rxDMAChannel)) {
        NVIC_InitStructure.NVIC_IRQChannel = uart->rxIrq;
        NVIC_InitStructure.NVIC_IRQChannelPreemptionPriority = NVIC_PRIORITY_BASE(uart->rxPriority);
        NVIC_InitStructure.NVIC_IRQChannelSubPriority = NVIC_PRIORITY_SUB(uart->rxPriority);
        NVIC_InitStructure.NVIC_IRQChannelCmd = ENABLE;
        NVIC_Init(&NVIC_InitStructure);
    }

    return s;
}

#ifdef USE_UART1
uartPort_t *serialUART1(uint32_t baudRate, portMode_t mode, portOptions_t options)
{
    return serialUART(UARTDEV_1, baudRate, mode, options);
}

// USART1 Rx/Tx IRQ Handler
void USART1_IRQHandler(void)
{
    uartPort_t *s = &(uartHardwareMap[UARTDEV_1]->port);
    uartIrqHandler(s);
}
#endif

#ifdef USE_UART2
// USART2 - GPS or Spektrum or ?? (RX + TX by IRQ)
uartPort_t *serialUART2(uint32_t baudRate, portMode_t mode, portOptions_t options)
{
    return serialUART(UARTDEV_2, baudRate, mode, options);
}

void USART2_IRQHandler(void)
{
    uartPort_t *s = &(uartHardwareMap[UARTDEV_2]->port);
    uartIrqHandler(s);
}
#endif

#ifdef USE_UART3
// USART3
uartPort_t *serialUART3(uint32_t baudRate, portMode_t mode, portOptions_t options)
{
    return serialUART(UARTDEV_3, baudRate, mode, options);
}

void USART3_IRQHandler(void)
{
    uartPort_t *s = &(uartHardwareMap[UARTDEV_3]->port);
    uartIrqHandler(s);
}
#endif

#ifdef USE_UART4
// USART4
uartPort_t *serialUART4(uint32_t baudRate, portMode_t mode, portOptions_t options)
{
    return serialUART(UARTDEV_4, baudRate, mode, options);
}

void UART4_IRQHandler(void)
{
    uartPort_t *s = &(uartHardwareMap[UARTDEV_4]->port);
    uartIrqHandler(s);
}
#endif

#ifdef USE_UART5
// USART5
uartPort_t *serialUART5(uint32_t baudRate, portMode_t mode, portOptions_t options)
{
    return serialUART(UARTDEV_5, baudRate, mode, options);
}

void UART5_IRQHandler(void)
{
    uartPort_t *s = &(uartHardwareMap[UARTDEV_5]->port);
    uartIrqHandler(s);
}
#endif

#ifdef USE_UART6
// USART6
uartPort_t *serialUART6(uint32_t baudRate, portMode_t mode, portOptions_t options)
{
    return serialUART(UARTDEV_6, baudRate, mode, options);
}

void USART6_IRQHandler(void)
{
    uartPort_t *s = &(uartHardwareMap[UARTDEV_6]->port);
    uartIrqHandler(s);
}
#endif<|MERGE_RESOLUTION|>--- conflicted
+++ resolved
@@ -271,7 +271,6 @@
         s->txDMAEmpty = true;
 }
 
-<<<<<<< HEAD
 void dmaIRQHandler(dmaChannelDescriptor_t* descriptor)
 {
     uartPort_t *s = &(((uartDevice_t*)(descriptor->userParam))->port);
@@ -295,10 +294,7 @@
     }
 }
 
-uartPort_t *serialUSART(UARTDevice device, uint32_t baudRate, portMode_t mode, portOptions_t options)
-=======
 uartPort_t *serialUART(UARTDevice device, uint32_t baudRate, portMode_t mode, portOptions_t options)
->>>>>>> 685e7e3c
 {
     uartPort_t *s;
     NVIC_InitTypeDef NVIC_InitStructure;
