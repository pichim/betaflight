--- conflicted
+++ resolved
@@ -6,11 +6,7 @@
             common/stm32/config_flash.c \
             common/stm32/bus_spi_pinconfig.c \
             drivers/bus_spi_config.c \
-<<<<<<< HEAD
-            common/stm32/bus_i2c_config.c \
-=======
             common/stm32/bus_i2c_pinconfig.c \
->>>>>>> 6c07efce
             common/stm32/bus_spi_hw.c \
             common/stm32/io_impl.c \
             common/stm32/serial_uart_hw.c \
@@ -21,11 +17,7 @@
 
 SIZE_OPTIMISED_SRC += \
             drivers/bus_spi_config.c \
-<<<<<<< HEAD
-            common/stm32/bus_i2c_config.c \
-=======
             common/stm32/bus_i2c_pinconfig.c \
->>>>>>> 6c07efce
             common/stm32/config_flash.c \
             common/stm32/bus_spi_pinconfig.c
 
